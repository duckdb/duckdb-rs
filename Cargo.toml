--- conflicted
+++ resolved
@@ -1,15 +1,9 @@
-<<<<<<< HEAD
 [workspace]
 resolver = "2"
 members = ["crates/*"]
 
 [workspace.package]
-version = "0.10.1"
-=======
-[package]
-name = "duckdb"
 version = "0.10.2"
->>>>>>> 87dc2ef0
 authors = ["wangfenjin <wangfenj@gmail.com>"]
 edition = "2021"
 repository = "https://github.com/wangfenjin/duckdb-rs"
@@ -20,10 +14,10 @@
 license = "MIT"
 categories = ["database"]
 
-<<<<<<< HEAD
 [workspace.dependencies]
-duckdb = { version = "0.10.1", path = "crates/duckdb" }
-libduckdb-sys = { version = "0.10.1", path = "crates/libduckdb-sys" }
+duckdb = { version = "0.10.2", path = "crates/duckdb" }
+libduckdb-sys = { version = "0.10.2", path = "crates/libduckdb-sys" }
+duckdb-loadable-macros = { version = "0.1.1", path = "crates/duckdb-loadable-macros" }
 autocfg = "1.0"
 bindgen = { version = "0.69", default-features = false }
 byteorder = "1.3"
@@ -33,51 +27,12 @@
 chrono = "0.4.22"
 csv = "1.1"
 doc-comment = "0.3"
-duckdb-loadable-macros = "0.1.1"
-=======
-# See more keys and their definitions at https://doc.rust-lang.org/cargo/reference/manifest.html
-
-[lib]
-name = "duckdb"
-
-[workspace]
-members = ["libduckdb-sys", "duckdb-loadable-macros"]
-
-[features]
-default = []
-bundled = ["libduckdb-sys/bundled"]
-httpfs = ["libduckdb-sys/httpfs", "bundled"]
-json = ["libduckdb-sys/json", "bundled"]
-parquet = ["libduckdb-sys/parquet", "bundled"]
-vtab = []
-vtab-loadable = ["vtab", "duckdb-loadable-macros"]
-vtab-excel = ["vtab", "calamine"]
-vtab-arrow = ["vtab", "num"]
-appender-arrow = ["vtab-arrow"]
-vtab-full = ["vtab-excel", "vtab-arrow", "appender-arrow"]
-extensions-full = ["httpfs", "json", "parquet", "vtab-full"]
-buildtime_bindgen = ["libduckdb-sys/buildtime_bindgen"]
-modern-full = ["chrono", "serde_json", "url", "r2d2", "uuid", "polars"]
-polars = ["dep:polars"]
-chrono = ["dep:chrono", "num-integer"]
-
-[dependencies]
-# time = { version = "0.3.2", features = ["formatting", "parsing"], optional = true }
-hashlink = "0.8"
-chrono = { version = "0.4.22", optional = true }
-serde_json = { version = "1.0", optional = true }
-csv = { version = "1.1", optional = true }
-url = { version = "2.1", optional = true }
-lazy_static = { version = "1.4", optional = true }
-byteorder = { version = "1.3", features = ["i128"], optional = true }
->>>>>>> 87dc2ef0
 fallible-iterator = "0.3"
 fallible-streaming-iterator = "0.1"
 flate2 = "1.0"
 hashlink = "0.8"
 lazy_static = "1.4"
 memchr = "2.3"
-<<<<<<< HEAD
 num = { version = "0.4", default-features = false }
 pkg-config = "0.3.24"
 polars = "0.35.4"
@@ -96,58 +51,9 @@
 syn = "2.0.15"
 tar = "0.4.38"
 tempdir = "0.3.7"
-=======
-uuid = { version = "1.0", optional = true }
-smallvec = "1.6.1"
-cast = { version = "0.3", features = ["std"] }
-arrow = { version = "51", default-features = false, features = ["prettyprint", "ffi"] }
-rust_decimal = "1.14"
-strum = { version = "0.25", features = ["derive"] }
-r2d2 = { version = "0.8.9", optional = true }
-calamine = { version = "0.22.0", optional = true }
-num = { version = "0.4", optional = true, default-features = false, features = ["std"] }
-duckdb-loadable-macros = { version = "0.1.1", path="./duckdb-loadable-macros", optional = true }
-polars = { version = "0.35.4", features = ["dtype-full"], optional = true}
-num-integer = {version = "0.1.46", optional = true}
-
-[dev-dependencies]
-doc-comment = "0.3"
->>>>>>> 87dc2ef0
 tempfile = "3.1.0"
 unicase = "2.6.0"
-<<<<<<< HEAD
 url = "2.1"
 uuid = "1.0"
 vcpkg = "0.2"
-arrow = { version = "51", default-features = false }
-=======
-rand = "0.8.3"
-tempdir = "0.3.7"
-polars-core = "0.35.4"
-pretty_assertions = "1.4.0"
-# criterion = "0.3"
-
-# [[bench]]
-# name = "data_types"
-# harness = false
-
-[dependencies.libduckdb-sys]
-path = "libduckdb-sys"
-version = "0.10.2"
-
-
-[package.metadata.docs.rs]
-features = ['vtab', 'chrono']
-all-features = false
-no-default-features = true
-default-target = "x86_64-unknown-linux-gnu"
-
-[package.metadata.playground]
-features = []
-all-features = false
-
-[[example]]
-name = "hello-ext"
-crate-type = ["cdylib"]
-required-features = ["vtab-loadable"]
->>>>>>> 87dc2ef0
+arrow = { version = "51", default-features = false }