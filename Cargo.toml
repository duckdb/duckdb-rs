--- conflicted
+++ resolved
@@ -51,11 +51,7 @@
 uuid = { version = "1.0", optional = true }
 smallvec = "1.6.1"
 cast = { version = "0.3", features = ["std"] }
-<<<<<<< HEAD
-arrow = { version = "39.0.0", default-features = false, features = ["prettyprint", "ffi"] }
-=======
 arrow = { version = "41", default-features = false, features = ["prettyprint", "ffi"] }
->>>>>>> dd8803b1
 rust_decimal = "1.14"
 strum = { version = "0.24", features = ["derive"] }
 r2d2 = { version = "0.8.9", optional = true }
