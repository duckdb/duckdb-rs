--- conflicted
+++ resolved
@@ -28,13 +28,8 @@
 
 [build-dependencies]
 autocfg = "1.0"
-<<<<<<< HEAD
-bindgen = { version = "0.64", optional = true, default-features = false, features = ["runtime"] }
-flate2 = { version = "1.0", optional = true }
-=======
 bindgen = { version = "0.66", optional = true, default-features = false, features = ["runtime"] }
 flate2 = "1.0"
->>>>>>> eebd09fa
 pkg-config = { version = "0.3.24", optional = true }
 cc = { version = "1.0", features = ["parallel"], optional = true }
 vcpkg = { version = "0.2", optional = true }
