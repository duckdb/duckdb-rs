[package]
name = "duckdb"
version = "1.3.1"
authors = { workspace = true }
edition = { workspace = true }
repository = { workspace = true }
homepage = { workspace = true }
documentation = { workspace = true }
readme = { workspace = true }
keywords = { workspace = true }
license = { workspace = true }
categories = { workspace = true }
description = "Ergonomic wrapper for DuckDB"

[lib]
name = "duckdb"

[features]
default = []
bundled = ["libduckdb-sys/bundled"]
json = ["libduckdb-sys/json", "bundled"]
parquet = ["libduckdb-sys/parquet", "bundled"]
vscalar = []
vscalar-arrow = []
vtab = []
vtab-loadable = ["vtab", "duckdb-loadable-macros"]
vtab-excel = ["vtab", "calamine"]
vtab-arrow = ["vtab", "num"]
appender-arrow = ["vtab-arrow"]
vtab-full = ["vtab-excel", "vtab-arrow", "appender-arrow"]
extensions-full = ["json", "parquet", "vtab-full"]
buildtime_bindgen = ["libduckdb-sys/buildtime_bindgen"]
modern-full = ["chrono", "serde_json", "url", "r2d2", "uuid", "polars"]
polars = ["dep:polars", "dep:polars-arrow"]
# FIXME: These were added to make clippy happy: these features appear unused and should perhaps be removed
column_decltype = []
extra_check = []
# Warning: experimental feature
loadable-extension = ["libduckdb-sys/loadable-extension"]

[dependencies]
arrow = { workspace = true, features = ["prettyprint", "ffi"] }
calamine = { workspace = true, optional = true }
cast = { workspace = true, features = ["std"] }
chrono = { workspace = true, optional = true }
duckdb-loadable-macros = { workspace = true, optional = true }
fallible-iterator = { workspace = true }
fallible-streaming-iterator = { workspace = true }
hashlink = { workspace = true }
libduckdb-sys = { workspace = true }
num = { workspace = true, features = ["std"], optional = true }
num-integer = { workspace = true }
polars = { workspace = true, features = ["dtype-full"], optional = true }
polars-arrow = { workspace = true, optional = true }
<<<<<<< HEAD
num-integer = { workspace = true }
serde = { workspace = true, features = ["derive"] }
=======
r2d2 = { workspace = true, optional = true }
rust_decimal = { workspace = true }
serde_json = { workspace = true, optional = true }
smallvec = { workspace = true }
strum = { workspace = true, features = ["derive"] }
url = { workspace = true, optional = true }
uuid = { workspace = true, optional = true }
>>>>>>> 0ebfeff6

[dev-dependencies]
doc-comment = { workspace = true }
polars-core = { workspace = true }
pretty_assertions = { workspace = true }
rand = { workspace = true }
tempfile = { workspace = true }
uuid = { workspace = true, features = ["v4"] }

[package.metadata.docs.rs]
features = ["vtab-full", "modern-full", "vscalar", "vscalar-arrow"]
all-features = false
no-default-features = true
default-target = "x86_64-unknown-linux-gnu"

[package.metadata.playground]
features = []
all-features = false

[[example]]
name = "hello-ext"
crate-type = ["cdylib"]
required-features = ["vtab-loadable"]

[[example]]
name = "hello-ext-capi"
crate-type = ["cdylib"]
required-features = ["vtab-loadable", "loadable-extension"]<|MERGE_RESOLUTION|>--- conflicted
+++ resolved
@@ -52,10 +52,7 @@
 num-integer = { workspace = true }
 polars = { workspace = true, features = ["dtype-full"], optional = true }
 polars-arrow = { workspace = true, optional = true }
-<<<<<<< HEAD
-num-integer = { workspace = true }
 serde = { workspace = true, features = ["derive"] }
-=======
 r2d2 = { workspace = true, optional = true }
 rust_decimal = { workspace = true }
 serde_json = { workspace = true, optional = true }
@@ -63,7 +60,6 @@
 strum = { workspace = true, features = ["derive"] }
 url = { workspace = true, optional = true }
 uuid = { workspace = true, optional = true }
->>>>>>> 0ebfeff6
 
 [dev-dependencies]
 doc-comment = { workspace = true }
