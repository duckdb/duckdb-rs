use super::{
    vector::{ArrayVector, FlatVector, ListVector, Vector},
    BindInfo, DataChunk, Free, FunctionInfo, InitInfo, LogicalType, LogicalTypeId, StructVector, VTab,
};
use std::ptr::null_mut;

use crate::vtab::vector::Inserter;
use arrow::array::{
    as_boolean_array, as_generic_binary_array, as_large_list_array, as_list_array, as_primitive_array, as_string_array,
    as_struct_array, Array, ArrayData, AsArray, BinaryArray, BooleanArray, Decimal128Array, FixedSizeListArray,
    GenericListArray, GenericStringArray, LargeStringArray, OffsetSizeTrait, PrimitiveArray, StructArray,
};

use arrow::{
    datatypes::*,
    ffi::{from_ffi, FFI_ArrowArray, FFI_ArrowSchema},
    record_batch::RecordBatch,
};

use num::{cast::AsPrimitive, ToPrimitive};

/// A pointer to the Arrow record batch for the table function.
#[repr(C)]
pub struct ArrowBindData {
    rb: *mut RecordBatch,
}

impl Free for ArrowBindData {
    fn free(&mut self) {
        unsafe {
            if self.rb.is_null() {
                return;
            }
            drop(Box::from_raw(self.rb));
        }
    }
}

/// Keeps track of whether the Arrow record batch has been consumed.
#[repr(C)]
pub struct ArrowInitData {
    done: bool,
}

impl Free for ArrowInitData {}

/// The Arrow table function.
pub struct ArrowVTab;

unsafe fn address_to_arrow_schema(address: usize) -> FFI_ArrowSchema {
    let ptr = address as *mut FFI_ArrowSchema;
    *Box::from_raw(ptr)
}

unsafe fn address_to_arrow_array(address: usize) -> FFI_ArrowArray {
    let ptr = address as *mut FFI_ArrowArray;
    *Box::from_raw(ptr)
}

unsafe fn address_to_arrow_ffi(array: usize, schema: usize) -> (FFI_ArrowArray, FFI_ArrowSchema) {
    let array = address_to_arrow_array(array);
    let schema = address_to_arrow_schema(schema);
    (array, schema)
}

unsafe fn address_to_arrow_record_batch(array: usize, schema: usize) -> RecordBatch {
    let (array, schema) = address_to_arrow_ffi(array, schema);
    let array_data = from_ffi(array, &schema).expect("ok");
    let struct_array = StructArray::from(array_data);
    RecordBatch::from(&struct_array)
}

impl VTab for ArrowVTab {
    type BindData = ArrowBindData;
    type InitData = ArrowInitData;

    unsafe fn bind(bind: &BindInfo, data: *mut ArrowBindData) -> Result<(), Box<dyn std::error::Error>> {
        (*data).rb = null_mut();
        let param_count = bind.get_parameter_count();
        if param_count != 2 {
            return Err(format!("Bad param count: {param_count}, expected 2").into());
        }
        let array = bind.get_parameter(0).to_int64();
        let schema = bind.get_parameter(1).to_int64();
        unsafe {
            let rb = address_to_arrow_record_batch(array as usize, schema as usize);
            for f in rb.schema().fields() {
                let name = f.name();
                let data_type = f.data_type();
                let logical_type = to_duckdb_logical_type(data_type)?;
                bind.add_result_column(name, logical_type);
            }
            (*data).rb = Box::into_raw(Box::new(rb));
        }
        Ok(())
    }

    unsafe fn init(_: &InitInfo, data: *mut ArrowInitData) -> Result<(), Box<dyn std::error::Error>> {
        unsafe {
            (*data).done = false;
        }
        Ok(())
    }

    unsafe fn func(func: &FunctionInfo, output: &mut DataChunk) -> Result<(), Box<dyn std::error::Error>> {
        let init_info = func.get_init_data::<ArrowInitData>();
        let bind_info = func.get_bind_data::<ArrowBindData>();
        unsafe {
            if (*init_info).done {
                output.set_len(0);
            } else {
                let rb = Box::from_raw((*bind_info).rb);
                (*bind_info).rb = null_mut(); // erase ref in case of failure in record_batch_to_duckdb_data_chunk
                record_batch_to_duckdb_data_chunk(&rb, output)?;
                (*bind_info).rb = Box::into_raw(rb);
                (*init_info).done = true;
            }
        }
        Ok(())
    }

    fn parameters() -> Option<Vec<LogicalType>> {
        Some(vec![
            LogicalType::new(LogicalTypeId::UBigint), // file path
            LogicalType::new(LogicalTypeId::UBigint), // sheet name
        ])
    }
}

/// Convert arrow DataType to duckdb type id
pub fn to_duckdb_type_id(data_type: &DataType) -> Result<LogicalTypeId, Box<dyn std::error::Error>> {
    use LogicalTypeId::*;

    let type_id = match data_type {
        DataType::Boolean => Boolean,
        DataType::Int8 => Tinyint,
        DataType::Int16 => Smallint,
        DataType::Int32 => Integer,
        DataType::Int64 => Bigint,
        DataType::UInt8 => UTinyint,
        DataType::UInt16 => USmallint,
        DataType::UInt32 => UInteger,
        DataType::UInt64 => UBigint,
        DataType::Float32 => Float,
        DataType::Float64 => Double,
        DataType::Timestamp(unit, None) => match unit {
            TimeUnit::Second => TimestampS,
            TimeUnit::Millisecond => TimestampMs,
            TimeUnit::Microsecond => Timestamp,
            TimeUnit::Nanosecond => TimestampNs,
        },
        DataType::Timestamp(_, Some(_)) => TimestampTZ,
        DataType::Date32 => Date,
        DataType::Date64 => Date,
        DataType::Time32(_) => Time,
        DataType::Time64(_) => Time,
        DataType::Duration(_) => Interval,
        DataType::Interval(_) => Interval,
        DataType::Binary | DataType::LargeBinary | DataType::FixedSizeBinary(_) => Blob,
        DataType::Utf8 | DataType::LargeUtf8 => Varchar,
        DataType::List(_) | DataType::LargeList(_) | DataType::FixedSizeList(_, _) => List,
        DataType::Struct(_) => Struct,
        DataType::Union(_, _) => Union,
        // DataType::Dictionary(_, _) => todo!(),
        // duckdb/src/main/capi/helper-c.cpp does not support decimal
        // DataType::Decimal128(_, _) => Decimal,
        // DataType::Decimal256(_, _) => Decimal,
        DataType::Decimal128(_, _) => Decimal,
        DataType::Decimal256(_, _) => Double,
        DataType::Map(_, _) => Map,
        _ => {
            return Err(format!("Unsupported data type: {:?}", data_type).into());
        }
    };
    Ok(type_id)
}

/// Convert arrow DataType to duckdb logical type
pub fn to_duckdb_logical_type(data_type: &DataType) -> Result<LogicalType, Box<dyn std::error::Error>> {
    match data_type {
        DataType::Dictionary(_, value_type) => to_duckdb_logical_type(value_type),
        DataType::Struct(fields) => {
            let mut shape = vec![];
            for field in fields.iter() {
                shape.push((field.name().as_str(), to_duckdb_logical_type(field.data_type())?));
            }
            Ok(LogicalType::struct_type(shape.as_slice()))
        }
        DataType::List(child) | DataType::LargeList(child) => {
            Ok(LogicalType::list(&to_duckdb_logical_type(child.data_type())?))
        }
        DataType::FixedSizeList(child, array_size) => Ok(LogicalType::array(
            &to_duckdb_logical_type(child.data_type())?,
            *array_size as u64,
        )),
        DataType::Decimal128(width, scale) if *scale > 0 => {
            // DuckDB does not support negative decimal scales
            Ok(LogicalType::decimal(*width, (*scale).try_into().unwrap()))
        }
        DataType::Boolean | DataType::Utf8 | DataType::LargeUtf8 | DataType::Binary | DataType::LargeBinary => {
            Ok(LogicalType::new(to_duckdb_type_id(data_type)?))
        }
        dtype if dtype.is_primitive() => Ok(LogicalType::new(to_duckdb_type_id(data_type)?)),
        _ => Err(format!(
            "Unsupported data type: {data_type}, please file an issue https://github.com/wangfenjin/duckdb-rs"
        )
        .into()),
    }
}

/// Converts a `RecordBatch` to a `DataChunk` in the DuckDB format.
///
/// # Arguments
///
/// * `batch` - A reference to the `RecordBatch` to be converted to a `DataChunk`.
/// * `chunk` - A mutable reference to the `DataChunk` to store the converted data.
pub fn record_batch_to_duckdb_data_chunk(
    batch: &RecordBatch,
    chunk: &mut DataChunk,
) -> Result<(), Box<dyn std::error::Error>> {
    // Fill the row
    assert_eq!(batch.num_columns(), chunk.num_columns());
    for i in 0..batch.num_columns() {
        let col = batch.column(i);
        match col.data_type() {
            dt if dt.is_primitive() || matches!(dt, DataType::Boolean) => {
                primitive_array_to_vector(col, &mut chunk.flat_vector(i))?;
            }
            DataType::Utf8 => {
                string_array_to_vector(as_string_array(col.as_ref()), &mut chunk.flat_vector(i));
            }
            DataType::LargeUtf8 => {
                string_array_to_vector(
                    col.as_ref()
                        .as_any()
                        .downcast_ref::<LargeStringArray>()
                        .ok_or_else(|| Box::<dyn std::error::Error>::from("Unable to downcast to LargeStringArray"))?,
                    &mut chunk.flat_vector(i),
                );
            }
            DataType::Binary => {
                binary_array_to_vector(as_generic_binary_array(col.as_ref()), &mut chunk.flat_vector(i));
            }
            DataType::List(_) => {
                list_array_to_vector(as_list_array(col.as_ref()), &mut chunk.list_vector(i))?;
            }
            DataType::LargeList(_) => {
                list_array_to_vector(as_large_list_array(col.as_ref()), &mut chunk.list_vector(i))?;
            }
            DataType::FixedSizeList(_, _) => {
                fixed_size_list_array_to_vector(as_fixed_size_list_array(col.as_ref()), &mut chunk.array_vector(i))?;
            }
            DataType::Struct(_) => {
                let struct_array = as_struct_array(col.as_ref());
                let mut struct_vector = chunk.struct_vector(i);
                struct_array_to_vector(struct_array, &mut struct_vector)?;
            }
            _ => {
                return Err(format!(
                    "column {} is not supported yet, please file an issue https://github.com/wangfenjin/duckdb-rs",
                    batch.schema().field(i)
                )
                .into());
            }
        }
    }
    chunk.set_len(batch.num_rows());
    Ok(())
}

fn primitive_array_to_flat_vector<T: ArrowPrimitiveType>(array: &PrimitiveArray<T>, out_vector: &mut FlatVector) {
    // assert!(array.len() <= out_vector.capacity());
    out_vector.copy::<T::Native>(array.values());
    set_nulls_in_flat_vector(array, out_vector);
}

fn primitive_array_to_flat_vector_cast<T: ArrowPrimitiveType>(
    data_type: DataType,
    array: &dyn Array,
    out_vector: &mut dyn Vector,
) {
    let array = arrow::compute::kernels::cast::cast(array, &data_type).unwrap();
    let out_vector: &mut FlatVector = out_vector.as_mut_any().downcast_mut().unwrap();
    out_vector.copy::<T::Native>(array.as_primitive::<T>().values());
    set_nulls_in_flat_vector(&array, out_vector);
}

fn primitive_array_to_vector(array: &dyn Array, out: &mut dyn Vector) -> Result<(), Box<dyn std::error::Error>> {
    match array.data_type() {
        DataType::Boolean => {
            boolean_array_to_vector(as_boolean_array(array), out.as_mut_any().downcast_mut().unwrap());
        }
        DataType::UInt8 => {
            primitive_array_to_flat_vector::<UInt8Type>(
                as_primitive_array(array),
                out.as_mut_any().downcast_mut().unwrap(),
            );
        }
        DataType::UInt16 => {
            primitive_array_to_flat_vector::<UInt16Type>(
                as_primitive_array(array),
                out.as_mut_any().downcast_mut().unwrap(),
            );
        }
        DataType::UInt32 => {
            primitive_array_to_flat_vector::<UInt32Type>(
                as_primitive_array(array),
                out.as_mut_any().downcast_mut().unwrap(),
            );
        }
        DataType::UInt64 => {
            primitive_array_to_flat_vector::<UInt64Type>(
                as_primitive_array(array),
                out.as_mut_any().downcast_mut().unwrap(),
            );
        }
        DataType::Int8 => {
            primitive_array_to_flat_vector::<Int8Type>(
                as_primitive_array(array),
                out.as_mut_any().downcast_mut().unwrap(),
            );
        }
        DataType::Int16 => {
            primitive_array_to_flat_vector::<Int16Type>(
                as_primitive_array(array),
                out.as_mut_any().downcast_mut().unwrap(),
            );
        }
        DataType::Int32 => {
            primitive_array_to_flat_vector::<Int32Type>(
                as_primitive_array(array),
                out.as_mut_any().downcast_mut().unwrap(),
            );
        }
        DataType::Int64 => {
            primitive_array_to_flat_vector::<Int64Type>(
                as_primitive_array(array),
                out.as_mut_any().downcast_mut().unwrap(),
            );
        }
        DataType::Float32 => {
            primitive_array_to_flat_vector::<Float32Type>(
                as_primitive_array(array),
                out.as_mut_any().downcast_mut().unwrap(),
            );
        }
        DataType::Float64 => {
            primitive_array_to_flat_vector::<Float64Type>(
                as_primitive_array(array),
                out.as_mut_any().downcast_mut().unwrap(),
            );
        }
        DataType::Decimal128(width, _) => {
            decimal_array_to_vector(
                as_primitive_array(array),
                out.as_mut_any().downcast_mut().unwrap(),
                *width,
            );
        }

        // DuckDB Only supports timetamp_tz in microsecond precision
        DataType::Timestamp(_, Some(tz)) => primitive_array_to_flat_vector_cast::<TimestampMicrosecondType>(
            DataType::Timestamp(TimeUnit::Microsecond, Some(tz.clone())),
            array,
            out,
        ),
        DataType::Timestamp(unit, None) => match unit {
            TimeUnit::Second => primitive_array_to_flat_vector::<TimestampSecondType>(
                as_primitive_array(array),
                out.as_mut_any().downcast_mut().unwrap(),
            ),
            TimeUnit::Millisecond => primitive_array_to_flat_vector::<TimestampMillisecondType>(
                as_primitive_array(array),
                out.as_mut_any().downcast_mut().unwrap(),
            ),
            TimeUnit::Microsecond => primitive_array_to_flat_vector::<TimestampMicrosecondType>(
                as_primitive_array(array),
                out.as_mut_any().downcast_mut().unwrap(),
            ),
            TimeUnit::Nanosecond => primitive_array_to_flat_vector::<TimestampNanosecondType>(
                as_primitive_array(array),
                out.as_mut_any().downcast_mut().unwrap(),
            ),
        },
        DataType::Date32 => {
            primitive_array_to_flat_vector::<Date32Type>(
                as_primitive_array(array),
                out.as_mut_any().downcast_mut().unwrap(),
            );
        }
        DataType::Date64 => primitive_array_to_flat_vector_cast::<Date32Type>(Date32Type::DATA_TYPE, array, out),
        DataType::Time32(_) => {
            primitive_array_to_flat_vector_cast::<Time64MicrosecondType>(Time64MicrosecondType::DATA_TYPE, array, out)
        }
        DataType::Time64(_) => {
            primitive_array_to_flat_vector_cast::<Time64MicrosecondType>(Time64MicrosecondType::DATA_TYPE, array, out)
        }
        datatype => return Err(format!("Data type \"{datatype}\" not yet supported by ArrowVTab").into()),
    }
    Ok(())
}

/// Convert Arrow [Decimal128Array] to a duckdb vector.
fn decimal_array_to_vector(array: &Decimal128Array, out: &mut FlatVector, width: u8) {
    match width {
        1..=4 => {
            let out_data = out.as_mut_slice();
            for (i, value) in array.values().iter().enumerate() {
                out_data[i] = value.to_i16().unwrap();
            }
        }
        5..=9 => {
            let out_data = out.as_mut_slice();
            for (i, value) in array.values().iter().enumerate() {
                out_data[i] = value.to_i32().unwrap();
            }
        }
        10..=18 => {
            let out_data = out.as_mut_slice();
            for (i, value) in array.values().iter().enumerate() {
                out_data[i] = value.to_i64().unwrap();
            }
        }
        19..=38 => {
            let out_data = out.as_mut_slice();
            for (i, value) in array.values().iter().enumerate() {
                out_data[i] = value.to_i128().unwrap();
            }
        }
        // This should never happen, arrow only supports 1-38 decimal digits
        _ => panic!("Invalid decimal width: {}", width),
    }

    // Set nulls
    set_nulls_in_flat_vector(array, out);
}

/// Convert Arrow [BooleanArray] to a duckdb vector.
fn boolean_array_to_vector(array: &BooleanArray, out: &mut FlatVector) {
    assert!(array.len() <= out.capacity());

    for i in 0..array.len() {
        out.as_mut_slice()[i] = array.value(i);
    }
    set_nulls_in_flat_vector(array, out);
}

fn string_array_to_vector<O: OffsetSizeTrait>(array: &GenericStringArray<O>, out: &mut FlatVector) {
    assert!(array.len() <= out.capacity());

    // TODO: zero copy assignment
    for i in 0..array.len() {
        let s = array.value(i);
        out.insert(i, s);
    }
    set_nulls_in_flat_vector(array, out);
}

fn binary_array_to_vector(array: &BinaryArray, out: &mut FlatVector) {
    assert!(array.len() <= out.capacity());

    for i in 0..array.len() {
        let s = array.value(i);
        out.insert(i, s);
    }
    set_nulls_in_flat_vector(array, out);
}

fn list_array_to_vector<O: OffsetSizeTrait + AsPrimitive<usize>>(
    array: &GenericListArray<O>,
    out: &mut ListVector,
) -> Result<(), Box<dyn std::error::Error>> {
    let value_array = array.values();
    let mut child = out.child(value_array.len());
    match value_array.data_type() {
        dt if dt.is_primitive() => {
            primitive_array_to_vector(value_array.as_ref(), &mut child)?;
        }
        DataType::Utf8 => {
            string_array_to_vector(as_string_array(value_array.as_ref()), &mut child);
        }
        DataType::Binary => {
            binary_array_to_vector(as_generic_binary_array(value_array.as_ref()), &mut child);
        }
        _ => {
            return Err("Nested list is not supported yet.".into());
        }
    }

    for i in 0..array.len() {
        let offset = array.value_offsets()[i];
        let length = array.value_length(i);
        out.set_entry(i, offset.as_(), length.as_());
    }
    set_nulls_in_list_vector(array, out);

    Ok(())
}

fn fixed_size_list_array_to_vector(
    array: &FixedSizeListArray,
    out: &mut ArrayVector,
) -> Result<(), Box<dyn std::error::Error>> {
    let value_array = array.values();
    let mut child = out.child(value_array.len());
    match value_array.data_type() {
        dt if dt.is_primitive() => {
            primitive_array_to_vector(value_array.as_ref(), &mut child)?;
        }
        DataType::Utf8 => {
            string_array_to_vector(as_string_array(value_array.as_ref()), &mut child);
        }
        DataType::Binary => {
            binary_array_to_vector(as_generic_binary_array(value_array.as_ref()), &mut child);
        }
        _ => {
            return Err("Nested array is not supported yet.".into());
        }
    }

    set_nulls_in_array_vector(array, out);

    Ok(())
}

/// Force downcast of an [`Array`], such as an [`ArrayRef`], to
/// [`FixedSizeListArray`], panic'ing on failure.
fn as_fixed_size_list_array(arr: &dyn Array) -> &FixedSizeListArray {
    arr.as_any().downcast_ref::<FixedSizeListArray>().unwrap()
}

fn struct_array_to_vector(array: &StructArray, out: &mut StructVector) -> Result<(), Box<dyn std::error::Error>> {
    for i in 0..array.num_columns() {
        let column = array.column(i);
        match column.data_type() {
            dt if dt.is_primitive() || matches!(dt, DataType::Boolean) => {
                primitive_array_to_vector(column, &mut out.child(i))?;
            }
            DataType::Utf8 => {
                string_array_to_vector(as_string_array(column.as_ref()), &mut out.child(i));
            }
            DataType::Binary => {
                binary_array_to_vector(as_generic_binary_array(column.as_ref()), &mut out.child(i));
            }
            DataType::List(_) => {
                list_array_to_vector(as_list_array(column.as_ref()), &mut out.list_vector_child(i))?;
            }
            DataType::LargeList(_) => {
                list_array_to_vector(as_large_list_array(column.as_ref()), &mut out.list_vector_child(i))?;
            }
            DataType::FixedSizeList(_, _) => {
                fixed_size_list_array_to_vector(
                    as_fixed_size_list_array(column.as_ref()),
                    &mut out.array_vector_child(i),
                )?;
            }
            DataType::Struct(_) => {
                let struct_array = as_struct_array(column.as_ref());
                let mut struct_vector = out.struct_vector_child(i);
                struct_array_to_vector(struct_array, &mut struct_vector)?;
            }
            _ => {
                unimplemented!(
                    "Unsupported data type: {}, please file an issue https://github.com/wangfenjin/duckdb-rs",
                    column.data_type()
                );
            }
        }
    }
    set_nulls_in_struct_vector(array, out);
    Ok(())
}

/// Pass RecordBatch to duckdb.
///
/// # Safety
/// The caller must ensure that the pointer is valid
/// It's recommended to always use this function with arrow()
pub fn arrow_recordbatch_to_query_params(rb: RecordBatch) -> [usize; 2] {
    let data = ArrayData::from(StructArray::from(rb));
    arrow_arraydata_to_query_params(data)
}

/// Pass ArrayData to duckdb.
///
/// # Safety
/// The caller must ensure that the pointer is valid
/// It's recommended to always use this function with arrow()
pub fn arrow_arraydata_to_query_params(data: ArrayData) -> [usize; 2] {
    let array = FFI_ArrowArray::new(&data);
    let schema = FFI_ArrowSchema::try_from(data.data_type()).expect("Failed to convert schema");
    arrow_ffi_to_query_params(array, schema)
}

/// Pass array and schema as a pointer to duckdb.
///
/// # Safety
/// The caller must ensure that the pointer is valid
/// It's recommended to always use this function with arrow()
pub fn arrow_ffi_to_query_params(array: FFI_ArrowArray, schema: FFI_ArrowSchema) -> [usize; 2] {
    let arr = Box::into_raw(Box::new(array));
    let sch = Box::into_raw(Box::new(schema));

    [arr as *mut _ as usize, sch as *mut _ as usize]
}

fn set_nulls_in_flat_vector(array: &dyn Array, out_vector: &mut FlatVector) {
    if let Some(nulls) = array.nulls() {
        for (i, null) in nulls.into_iter().enumerate() {
            if !null {
                out_vector.set_null(i);
            }
        }
    }
}

fn set_nulls_in_struct_vector(array: &dyn Array, out_vector: &mut StructVector) {
    if let Some(nulls) = array.nulls() {
        for (i, null) in nulls.into_iter().enumerate() {
            if !null {
                out_vector.set_null(i);
            }
        }
    }
}

fn set_nulls_in_array_vector(array: &dyn Array, out_vector: &mut ArrayVector) {
    if let Some(nulls) = array.nulls() {
        for (i, null) in nulls.into_iter().enumerate() {
            if !null {
                out_vector.set_null(i);
            }
        }
    }
}

fn set_nulls_in_list_vector(array: &dyn Array, out_vector: &mut ListVector) {
    if let Some(nulls) = array.nulls() {
        for (i, null) in nulls.into_iter().enumerate() {
            if !null {
                out_vector.set_null(i);
            }
        }
    }
}

#[cfg(test)]
mod test {
    use super::{arrow_recordbatch_to_query_params, ArrowVTab};
    use crate::{Connection, Result};
    use arrow::{
        array::{
            Array, ArrayRef, AsArray, BinaryArray, Date32Array, Date64Array, Decimal128Array, Decimal256Array,
            FixedSizeListArray, GenericByteArray, GenericListArray, Int32Array, LargeStringArray, ListArray,
            OffsetSizeTrait, PrimitiveArray, StringArray, StructArray, Time32SecondArray, Time64MicrosecondArray,
            TimestampMicrosecondArray, TimestampMillisecondArray, TimestampNanosecondArray, TimestampSecondArray,
        },
        buffer::{OffsetBuffer, ScalarBuffer},
        datatypes::{i256, ArrowPrimitiveType, ByteArrayType, DataType, Field, Fields, Schema},
        record_batch::RecordBatch,
    };
    use std::{error::Error, sync::Arc};

    #[test]
    fn test_vtab_arrow() -> Result<(), Box<dyn Error>> {
        let db = Connection::open_in_memory()?;
        db.register_table_function::<ArrowVTab>("arrow")?;

        let rbs: Vec<RecordBatch> = db
            .prepare("SELECT * FROM read_parquet('./examples/int32_decimal.parquet');")?
            .query_arrow([])?
            .collect();
        let param = arrow_recordbatch_to_query_params(rbs.into_iter().next().unwrap());
        let mut stmt = db.prepare("select sum(value) from arrow(?, ?)")?;
        let mut arr = stmt.query_arrow(param)?;
        let rb = arr.next().expect("no record batch");
        assert_eq!(rb.num_columns(), 1);
        let column = rb.column(0).as_any().downcast_ref::<Decimal128Array>().unwrap();
        assert_eq!(column.len(), 1);
        assert_eq!(column.value(0), i128::from(30000));
        Ok(())
    }

    #[test]
    fn test_vtab_arrow_rust_array() -> Result<(), Box<dyn Error>> {
        let db = Connection::open_in_memory()?;
        db.register_table_function::<ArrowVTab>("arrow")?;

        // This is a show case that it's easy for you to build an in-memory data
        // and pass into duckdb
        let schema = Schema::new(vec![Field::new("a", DataType::Int32, false)]);
        let array = Int32Array::from(vec![1, 2, 3, 4, 5]);
        let rb = RecordBatch::try_new(Arc::new(schema), vec![Arc::new(array)]).expect("failed to create record batch");
        let param = arrow_recordbatch_to_query_params(rb);
        let mut stmt = db.prepare("select sum(a)::int32 from arrow(?, ?)")?;
        let mut arr = stmt.query_arrow(param)?;
        let rb = arr.next().expect("no record batch");
        assert_eq!(rb.num_columns(), 1);
        let column = rb.column(0).as_any().downcast_ref::<Int32Array>().unwrap();
        assert_eq!(column.len(), 1);
        assert_eq!(column.value(0), 15);
        Ok(())
    }

    #[test]
    fn test_append_struct() -> Result<(), Box<dyn Error>> {
        let db = Connection::open_in_memory()?;
        db.execute_batch("CREATE TABLE t1 (s STRUCT(v VARCHAR, i INTEGER))")?;
        {
            let struct_array = StructArray::from(vec![
                (
                    Arc::new(Field::new("v", DataType::Utf8, true)),
                    Arc::new(StringArray::from(vec![Some("foo"), Some("bar")])) as ArrayRef,
                ),
                (
                    Arc::new(Field::new("i", DataType::Int32, true)),
                    Arc::new(Int32Array::from(vec![Some(1), Some(2)])) as ArrayRef,
                ),
            ]);

            let schema = Schema::new(vec![Field::new(
                "s",
                DataType::Struct(Fields::from(vec![
                    Field::new("v", DataType::Utf8, true),
                    Field::new("i", DataType::Int32, true),
                ])),
                true,
            )]);

            let record_batch = RecordBatch::try_new(Arc::new(schema), vec![Arc::new(struct_array)])?;
            let mut app = db.appender("t1")?;
            app.append_record_batch(record_batch)?;
        }
        let mut stmt = db.prepare("SELECT s FROM t1")?;
        let rbs: Vec<RecordBatch> = stmt.query_arrow([])?.collect();
        assert_eq!(rbs.iter().map(|op| op.num_rows()).sum::<usize>(), 2);

        Ok(())
    }

    #[test]
    fn test_append_struct_contains_null() -> Result<(), Box<dyn Error>> {
        let db = Connection::open_in_memory()?;
        db.execute_batch("CREATE TABLE t1 (s STRUCT(v VARCHAR, i INTEGER))")?;
        {
            let struct_array = StructArray::try_new(
                vec![
                    Arc::new(Field::new("v", DataType::Utf8, true)),
                    Arc::new(Field::new("i", DataType::Int32, true)),
                ]
                .into(),
                vec![
                    Arc::new(StringArray::from(vec![Some("foo"), Some("bar")])) as ArrayRef,
                    Arc::new(Int32Array::from(vec![Some(1), Some(2)])) as ArrayRef,
                ],
                Some(vec![true, false].into()),
            )?;

            let schema = Schema::new(vec![Field::new(
                "s",
                DataType::Struct(Fields::from(vec![
                    Field::new("v", DataType::Utf8, true),
                    Field::new("i", DataType::Int32, true),
                ])),
                true,
            )]);

            let record_batch = RecordBatch::try_new(Arc::new(schema), vec![Arc::new(struct_array)])?;
            let mut app = db.appender("t1")?;
            app.append_record_batch(record_batch)?;
        }
        let mut stmt = db.prepare("SELECT s FROM t1 where s IS NOT NULL")?;
        let rbs: Vec<RecordBatch> = stmt.query_arrow([])?.collect();
        assert_eq!(rbs.iter().map(|op| op.num_rows()).sum::<usize>(), 1);

        Ok(())
    }

    fn check_rust_primitive_array_roundtrip<T1, T2>(
        input_array: PrimitiveArray<T1>,
        expected_array: PrimitiveArray<T2>,
    ) -> Result<(), Box<dyn Error>>
    where
        T1: ArrowPrimitiveType,
        T2: ArrowPrimitiveType,
    {
        let db = Connection::open_in_memory()?;
        db.register_table_function::<ArrowVTab>("arrow")?;

        // Roundtrip a record batch from Rust to DuckDB and back to Rust
        let schema = Schema::new(vec![Field::new("a", input_array.data_type().clone(), true)]);

        let rb = RecordBatch::try_new(Arc::new(schema), vec![Arc::new(input_array.clone())])?;
        let param = arrow_recordbatch_to_query_params(rb);
        let mut stmt = db.prepare("select a from arrow(?, ?)")?;
        let rb = stmt.query_arrow(param)?.next().expect("no record batch");

        let output_any_array = rb.column(0);
        match (output_any_array.data_type(), expected_array.data_type()) {
            // TODO: DuckDB doesnt return timestamp_tz properly yet, so we just check that the units are the same
            (DataType::Timestamp(unit_a, _), DataType::Timestamp(unit_b, _)) => assert_eq!(unit_a, unit_b),
            (a, b) => assert_eq!(a, b),
        }

        let maybe_output_array = output_any_array.as_primitive_opt::<T2>();

        match maybe_output_array {
            Some(output_array) => {
                // Check that the output array is the same as the input array
                assert_eq!(output_array.len(), expected_array.len());
                for i in 0..output_array.len() {
                    assert_eq!(output_array.is_valid(i), expected_array.is_valid(i));
                    if output_array.is_valid(i) {
                        assert_eq!(output_array.value(i), expected_array.value(i));
                    }
                }
            }
            None => {
                panic!("Output array is not a PrimitiveArray {:?}", rb.column(0).data_type());
            }
        }

        Ok(())
    }

    fn check_generic_array_roundtrip<T>(arry: GenericListArray<T>) -> Result<(), Box<dyn Error>>
    where
        T: OffsetSizeTrait,
    {
        let expected_output_array = arry.clone();

        let db = Connection::open_in_memory()?;
        db.register_table_function::<ArrowVTab>("arrow")?;

        // Roundtrip a record batch from Rust to DuckDB and back to Rust
        let schema = Schema::new(vec![Field::new("a", arry.data_type().clone(), true)]);

        let rb = RecordBatch::try_new(Arc::new(schema), vec![Arc::new(arry.clone())])?;
        let param = arrow_recordbatch_to_query_params(rb);
        let mut stmt = db.prepare("select a from arrow(?, ?)")?;
        let rb = stmt.query_arrow(param)?.next().expect("no record batch");

        let output_any_array = rb.column(0);
        assert!(output_any_array
            .data_type()
            .equals_datatype(expected_output_array.data_type()));

        match output_any_array.as_list_opt::<T>() {
            Some(output_array) => {
                assert_eq!(output_array.len(), expected_output_array.len());
                for i in 0..output_array.len() {
                    assert_eq!(output_array.is_valid(i), expected_output_array.is_valid(i));
                    if output_array.is_valid(i) {
                        assert!(expected_output_array.value(i).eq(&output_array.value(i)));
                    }
                }
            }
            None => panic!("Expected GenericListArray"),
        }

        Ok(())
    }

    fn check_generic_byte_roundtrip<T1, T2>(
        arry_in: GenericByteArray<T1>,
        arry_out: GenericByteArray<T2>,
    ) -> Result<(), Box<dyn Error>>
    where
        T1: ByteArrayType,
        T2: ByteArrayType,
    {
        let db = Connection::open_in_memory()?;
        db.register_table_function::<ArrowVTab>("arrow")?;

        // Roundtrip a record batch from Rust to DuckDB and back to Rust
        let schema = Schema::new(vec![Field::new("a", arry_in.data_type().clone(), false)]);

        let rb = RecordBatch::try_new(Arc::new(schema), vec![Arc::new(arry_in.clone())])?;
        let param = arrow_recordbatch_to_query_params(rb);
        let mut stmt = db.prepare("select a from arrow(?, ?)")?;
        let rb = stmt.query_arrow(param)?.next().expect("no record batch");

        let output_any_array = rb.column(0);

        assert!(
            output_any_array.data_type().equals_datatype(arry_out.data_type()),
            "{} != {}",
            output_any_array.data_type(),
            arry_out.data_type()
        );

        match output_any_array.as_bytes_opt::<T2>() {
            Some(output_array) => {
                assert_eq!(output_array.len(), arry_out.len());
                for i in 0..output_array.len() {
                    assert_eq!(output_array.is_valid(i), arry_out.is_valid(i));
                    assert_eq!(output_array.value_data(), arry_out.value_data())
                }
            }
            None => panic!("Expected GenericByteArray"),
        }

        Ok(())
    }

    #[test]
    fn test_array_roundtrip() -> Result<(), Box<dyn Error>> {
        check_generic_array_roundtrip(ListArray::new(
            Arc::new(Field::new("item", DataType::Utf8, true)),
            OffsetBuffer::new(ScalarBuffer::from(vec![0, 2, 4, 5])),
            Arc::new(StringArray::from(vec![
                Some("foo"),
                Some("baz"),
                Some("bar"),
                Some("foo"),
                Some("baz"),
            ])),
            None,
        ))?;

        Ok(())
    }

    //field: FieldRef, size: i32, values: ArrayRef, nulls: Option<NullBuffer>
    #[test]
    fn test_fixed_array_roundtrip() -> Result<(), Box<dyn Error>> {
        let array = FixedSizeListArray::new(
            Arc::new(Field::new("item", DataType::Int32, true)),
            2,
            Arc::new(Int32Array::from(vec![Some(1), Some(2), Some(3), Some(4), Some(5)])),
            None,
        );

        let expected_output_array = array.clone();

        let db = Connection::open_in_memory()?;
        db.register_table_function::<ArrowVTab>("arrow")?;

        // Roundtrip a record batch from Rust to DuckDB and back to Rust
        let schema = Schema::new(vec![Field::new("a", array.data_type().clone(), false)]);

        let rb = RecordBatch::try_new(Arc::new(schema), vec![Arc::new(array.clone())])?;
        let param = arrow_recordbatch_to_query_params(rb);
        let mut stmt = db.prepare("select a from arrow(?, ?)")?;
        let rb = stmt.query_arrow(param)?.next().expect("no record batch");

        let output_any_array = rb.column(0);
        assert!(output_any_array
            .data_type()
            .equals_datatype(expected_output_array.data_type()));

        match output_any_array.as_fixed_size_list_opt() {
            Some(output_array) => {
                assert_eq!(output_array.len(), expected_output_array.len());
                for i in 0..output_array.len() {
                    assert_eq!(output_array.is_valid(i), expected_output_array.is_valid(i));
                    if output_array.is_valid(i) {
                        assert!(expected_output_array.value(i).eq(&output_array.value(i)));
                    }
                }
            }
            None => panic!("Expected FixedSizeListArray"),
        }

        Ok(())
    }

    #[test]
    fn test_primitive_roundtrip_contains_nulls() -> Result<(), Box<dyn Error>> {
        let mut builder = arrow::array::PrimitiveBuilder::<arrow::datatypes::Int32Type>::new();
        builder.append_value(1);
        builder.append_null();
        builder.append_value(3);
        builder.append_null();
        builder.append_null();
        builder.append_value(6);
        let array = builder.finish();

        check_rust_primitive_array_roundtrip(array.clone(), array)?;

        Ok(())
    }

    #[test]
<<<<<<< HEAD
    fn test_check_generic_array_roundtrip_contains_null() -> Result<(), Box<dyn Error>> {
        check_generic_array_roundtrip(ListArray::new(
            Arc::new(Field::new("item", DataType::Utf8, true)),
            OffsetBuffer::new(ScalarBuffer::from(vec![0, 2, 4, 5])),
            Arc::new(StringArray::from(vec![
                Some("foo"),
                Some("baz"),
                Some("bar"),
                Some("foo"),
                Some("baz"),
            ])),
            Some(vec![true, false, true].into()),
        ))?;
=======
    fn test_utf8_roundtrip() -> Result<(), Box<dyn Error>> {
        check_generic_byte_roundtrip(
            StringArray::from(vec![Some("foo"), Some("Baz"), Some("bar")]),
            StringArray::from(vec![Some("foo"), Some("Baz"), Some("bar")]),
        )?;

        // [`LargeStringArray`] will be downcasted to [`StringArray`].
        check_generic_byte_roundtrip(
            LargeStringArray::from(vec![Some("foo"), Some("Baz"), Some("bar")]),
            StringArray::from(vec![Some("foo"), Some("Baz"), Some("bar")]),
        )?;
>>>>>>> 5996c3ef
        Ok(())
    }

    #[test]
    fn test_timestamp_roundtrip() -> Result<(), Box<dyn Error>> {
        check_rust_primitive_array_roundtrip(Int32Array::from(vec![1, 2, 3]), Int32Array::from(vec![1, 2, 3]))?;

        check_rust_primitive_array_roundtrip(
            TimestampMicrosecondArray::from(vec![1, 2, 3]),
            TimestampMicrosecondArray::from(vec![1, 2, 3]),
        )?;

        check_rust_primitive_array_roundtrip(
            TimestampNanosecondArray::from(vec![1, 2, 3]),
            TimestampNanosecondArray::from(vec![1, 2, 3]),
        )?;

        check_rust_primitive_array_roundtrip(
            TimestampSecondArray::from(vec![1, 2, 3]),
            TimestampSecondArray::from(vec![1, 2, 3]),
        )?;

        check_rust_primitive_array_roundtrip(
            TimestampMillisecondArray::from(vec![1, 2, 3]),
            TimestampMillisecondArray::from(vec![1, 2, 3]),
        )?;

        // DuckDB can only return timestamp_tz in microseconds
        // Note: DuckDB by default returns timestamp_tz with UTC because the rust
        // driver doesnt support timestamp_tz properly when reading. In the
        // future we should be able to roundtrip timestamp_tz with other timezones too
        check_rust_primitive_array_roundtrip(
            TimestampNanosecondArray::from(vec![1000, 2000, 3000]).with_timezone_utc(),
            TimestampMicrosecondArray::from(vec![1, 2, 3]).with_timezone_utc(),
        )?;

        check_rust_primitive_array_roundtrip(
            TimestampMillisecondArray::from(vec![1, 2, 3]).with_timezone_utc(),
            TimestampMicrosecondArray::from(vec![1000, 2000, 3000]).with_timezone_utc(),
        )?;

        check_rust_primitive_array_roundtrip(
            TimestampSecondArray::from(vec![1, 2, 3]).with_timezone_utc(),
            TimestampMicrosecondArray::from(vec![1_000_000, 2_000_000, 3_000_000]).with_timezone_utc(),
        )?;

        check_rust_primitive_array_roundtrip(
            TimestampMicrosecondArray::from(vec![1, 2, 3]).with_timezone_utc(),
            TimestampMicrosecondArray::from(vec![1, 2, 3]).with_timezone_utc(),
        )?;

        check_rust_primitive_array_roundtrip(Date32Array::from(vec![1, 2, 3]), Date32Array::from(vec![1, 2, 3]))?;

        let mid = arrow::temporal_conversions::MILLISECONDS_IN_DAY;
        check_rust_primitive_array_roundtrip(
            Date64Array::from(vec![mid, 2 * mid, 3 * mid]),
            Date32Array::from(vec![1, 2, 3]),
        )?;

        check_rust_primitive_array_roundtrip(
            Time32SecondArray::from(vec![1, 2, 3]),
            Time64MicrosecondArray::from(vec![1_000_000, 2_000_000, 3_000_000]),
        )?;

        Ok(())
    }

    #[test]
    fn test_decimal128_roundtrip() -> Result<(), Box<dyn Error>> {
        let array: PrimitiveArray<arrow::datatypes::Decimal128Type> =
            Decimal128Array::from(vec![i128::from(1), i128::from(2), i128::from(3)]);
        check_rust_primitive_array_roundtrip(array.clone(), array)?;

        // With width and scale
        let array: PrimitiveArray<arrow::datatypes::Decimal128Type> =
            Decimal128Array::from(vec![i128::from(12345)]).with_data_type(DataType::Decimal128(5, 2));
        check_rust_primitive_array_roundtrip(array.clone(), array)?;
        Ok(())
    }

    #[test]
    fn test_timestamp_tz_insert() -> Result<(), Box<dyn Error>> {
        // TODO: This test should be reworked once we support TIMESTAMP_TZ properly

        let db = Connection::open_in_memory()?;
        db.register_table_function::<ArrowVTab>("arrow")?;

        let array = TimestampMicrosecondArray::from(vec![1]).with_timezone("+05:00");
        let schema = Schema::new(vec![Field::new("a", array.data_type().clone(), false)]);

        // Since we cant get TIMESTAMP_TZ from the rust client yet, we just check that we can insert it properly here.
        let rb = RecordBatch::try_new(Arc::new(schema), vec![Arc::new(array)]).expect("failed to create record batch");
        let param = arrow_recordbatch_to_query_params(rb);
        let mut stmt = db.prepare("select typeof(a)::VARCHAR from arrow(?, ?)")?;
        let mut arr = stmt.query_arrow(param)?;
        let rb = arr.next().expect("no record batch");
        assert_eq!(rb.num_columns(), 1);
        let column = rb.column(0).as_any().downcast_ref::<StringArray>().unwrap();
        assert_eq!(column.value(0), "TIMESTAMP WITH TIME ZONE");
        Ok(())
    }

    #[test]
    fn test_arrow_error() {
        let arc: ArrayRef = Arc::new(Decimal256Array::from(vec![i256::from(1), i256::from(2), i256::from(3)]));
        let batch = RecordBatch::try_from_iter(vec![("x", arc)]).unwrap();

        let db = Connection::open_in_memory().unwrap();
        db.register_table_function::<ArrowVTab>("arrow").unwrap();

        let mut stmt = db.prepare("SELECT * FROM arrow(?, ?)").unwrap();

        let res = match stmt.execute(arrow_recordbatch_to_query_params(batch)) {
            Ok(..) => None,
            Err(e) => Some(e),
        }
        .unwrap();

        assert_eq!(
            res,
            crate::error::Error::DuckDBFailure(
                crate::ffi::Error {
                    code: crate::ffi::ErrorCode::Unknown,
                    extended_code: 1
                },
                Some("Invalid Input Error: Data type \"Decimal256(76, 10)\" not yet supported by ArrowVTab".to_owned())
            )
        );
    }

    #[test]
    fn test_arrow_binary() {
        let byte_array = BinaryArray::from_iter_values([b"test"].iter());
        let arc: ArrayRef = Arc::new(byte_array);
        let batch = RecordBatch::try_from_iter(vec![("x", arc)]).unwrap();

        let db = Connection::open_in_memory().unwrap();
        db.register_table_function::<ArrowVTab>("arrow").unwrap();

        let mut stmt = db.prepare("SELECT * FROM arrow(?, ?)").unwrap();

        let mut arr = stmt.query_arrow(arrow_recordbatch_to_query_params(batch)).unwrap();
        let rb = arr.next().expect("no record batch");

        let column = rb.column(0).as_any().downcast_ref::<BinaryArray>().unwrap();
        assert_eq!(column.len(), 1);
        assert_eq!(column.value(0), b"test");
    }
}<|MERGE_RESOLUTION|>--- conflicted
+++ resolved
@@ -982,7 +982,6 @@
     }
 
     #[test]
-<<<<<<< HEAD
     fn test_check_generic_array_roundtrip_contains_null() -> Result<(), Box<dyn Error>> {
         check_generic_array_roundtrip(ListArray::new(
             Arc::new(Field::new("item", DataType::Utf8, true)),
@@ -996,7 +995,9 @@
             ])),
             Some(vec![true, false, true].into()),
         ))?;
-=======
+    }
+
+    #[test]
     fn test_utf8_roundtrip() -> Result<(), Box<dyn Error>> {
         check_generic_byte_roundtrip(
             StringArray::from(vec![Some("foo"), Some("Baz"), Some("bar")]),
@@ -1008,7 +1009,6 @@
             LargeStringArray::from(vec![Some("foo"), Some("Baz"), Some("bar")]),
             StringArray::from(vec![Some("foo"), Some("Baz"), Some("bar")]),
         )?;
->>>>>>> 5996c3ef
         Ok(())
     }
 
