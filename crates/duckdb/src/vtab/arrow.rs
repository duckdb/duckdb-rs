--- conflicted
+++ resolved
@@ -763,11 +763,7 @@
     use crate::{Connection, Result};
     use arrow::{
         array::{
-<<<<<<< HEAD
-            Array, ArrayRef, AsArray, BinaryArray, BooleanArray, Date32Array, Date64Array, Decimal128Array,
-=======
-            Array, ArrayRef, AsArray, BinaryArray, BinaryViewArray, Date32Array, Date64Array, Decimal128Array,
->>>>>>> 60301348
+            Array, ArrayRef, AsArray, BinaryArray, BinaryViewArray, BooleanArray, Date32Array, Date64Array, Decimal128Array,
             Decimal256Array, DurationSecondArray, FixedSizeListArray, GenericByteArray, GenericListArray, Int32Array,
             IntervalDayTimeArray, IntervalMonthDayNanoArray, IntervalYearMonthArray, LargeStringArray, ListArray,
             OffsetSizeTrait, PrimitiveArray, StringArray, StringViewArray, StructArray, Time32SecondArray,
