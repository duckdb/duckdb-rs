[package]
name = "duckdb-loadable-macros"
<<<<<<< HEAD
version = "0.1.7"
authors = { workspace = true }
edition = { workspace = true }
license = { workspace = true }
repository = { workspace = true }
homepage = { workspace = true }
keywords = { workspace = true }
readme = { workspace = true }
=======
version = "0.1.8"
authors.workspace = true
edition.workspace = true
license.workspace = true
repository.workspace = true
homepage.workspace = true
keywords.workspace = true
readme.workspace = true
>>>>>>> 43e95cc0
categories = ["external-ffi-bindings", "database"]
description = "Native bindings to the libduckdb library, C API; build loadable extensions"

[dependencies]
darling = "0.20.10"
proc-macro2 = { workspace = true }
quote = { workspace = true }
syn = { workspace = true, features = [
    "extra-traits",
    "full",
    "fold",
    "parsing",
] }

[lib]
proc-macro = true<|MERGE_RESOLUTION|>--- conflicted
+++ resolved
@@ -1,7 +1,6 @@
 [package]
 name = "duckdb-loadable-macros"
-<<<<<<< HEAD
-version = "0.1.7"
+version = "0.1.8"
 authors = { workspace = true }
 edition = { workspace = true }
 license = { workspace = true }
@@ -9,16 +8,6 @@
 homepage = { workspace = true }
 keywords = { workspace = true }
 readme = { workspace = true }
-=======
-version = "0.1.8"
-authors.workspace = true
-edition.workspace = true
-license.workspace = true
-repository.workspace = true
-homepage.workspace = true
-keywords.workspace = true
-readme.workspace = true
->>>>>>> 43e95cc0
 categories = ["external-ffi-bindings", "database"]
 description = "Native bindings to the libduckdb library, C API; build loadable extensions"
 
