--- conflicted
+++ resolved
@@ -142,13 +142,8 @@
                 /// # Safety
                 ///
                 /// Will be called by duckdb
-<<<<<<< HEAD
                 #[unsafe(no_mangle)]
-                pub unsafe extern "C" fn #c_entrypoint(db: *mut c_void) {
-=======
-                #[no_mangle]
                 pub unsafe extern "C" fn #c_entrypoint(db: *mut std::ffi::c_void) {
->>>>>>> bfe98e63
                     unsafe {
                         let connection = Connection::open_from_raw(db.cast()).expect("can't open db connection");
                         #prefixed_original_function(connection).expect("init failed");
@@ -158,13 +153,8 @@
                 /// # Safety
                 ///
                 /// Predefined function, don't need to change unless you are sure
-<<<<<<< HEAD
                 #[unsafe(no_mangle)]
-                pub unsafe extern "C" fn #c_entrypoint_version() -> *const c_char {
-=======
-                #[no_mangle]
                 pub unsafe extern "C" fn #c_entrypoint_version() -> *const std::ffi::c_char {
->>>>>>> bfe98e63
                     unsafe {
                         ffi::duckdb_library_version()
                     }
