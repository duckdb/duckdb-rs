[package]
name = "libduckdb-sys"
version = "1.1.0"
authors.workspace = true
edition.workspace = true
license.workspace = true
repository.workspace = true
homepage.workspace = true
keywords.workspace = true
readme.workspace = true
build = "build.rs"
categories = ["external-ffi-bindings", "database"]
description = "Native bindings to the libduckdb library, C API"
exclude = ["duckdb-sources"]

# See more keys and their definitions at https://doc.rust-lang.org/cargo/reference/manifest.html

[features]
default = ["vcpkg", "pkg-config"]
bundled = ["cc"]
buildtime_bindgen = ["bindgen", "pkg-config", "vcpkg"]
json = ["bundled"]
parquet = ["bundled"]
extensions-full = ["json", "parquet"]
<<<<<<< HEAD
loadable_extension = ["prettyplease", "quote", "syn"]
=======
winduckdb = []
>>>>>>> 36b83bcc

[dependencies]

[build-dependencies]
autocfg = { workspace = true }
bindgen = { workspace = true, features = ["runtime"], optional = true }
flate2 = { workspace = true }
pkg-config = { workspace = true, optional = true }
cc = { workspace = true, features = ["parallel"], optional = true }
vcpkg = { workspace = true, optional = true }
serde = { workspace = true, features = ["derive"] }
serde_json = { workspace = true }
tar = { workspace = true }
syn = { workspace = true, optional = true }
quote = { workspace = true, optional = true }
prettyplease = { workspace = true, optional = true }

[dev-dependencies]
arrow = { workspace = true, features = ["ffi"] }<|MERGE_RESOLUTION|>--- conflicted
+++ resolved
@@ -22,11 +22,8 @@
 json = ["bundled"]
 parquet = ["bundled"]
 extensions-full = ["json", "parquet"]
-<<<<<<< HEAD
+winduckdb = []
 loadable_extension = ["prettyplease", "quote", "syn"]
-=======
-winduckdb = []
->>>>>>> 36b83bcc
 
 [dependencies]
 
