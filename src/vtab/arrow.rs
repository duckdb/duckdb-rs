use super::{
    vector::{FlatVector, ListVector, Vector},
    BindInfo, DataChunk, Free, FunctionInfo, InitInfo, LogicalType, LogicalTypeId, StructVector, VTab,
};
use std::ptr::null_mut;

use crate::vtab::vector::Inserter;
use arrow::array::{
<<<<<<< HEAD
    as_boolean_array, as_large_list_array, as_list_array, as_primitive_array, as_string_array, Array, ArrayData,
    ArrowPrimitiveType, BooleanArray, Decimal128Array, FixedSizeListArray, GenericListArray, OffsetSizeTrait,
    PrimitiveArray, StringArray, StructArray, TimestampMicrosecondArray,
=======
    as_boolean_array, as_large_list_array, as_list_array, as_primitive_array, as_string_array, as_struct_array, Array,
    ArrayData, AsArray, BooleanArray, Decimal128Array, FixedSizeListArray, GenericListArray, OffsetSizeTrait,
    PrimitiveArray, StringArray, StructArray,
>>>>>>> d1109244
};

use arrow::{
    datatypes::*,
    ffi::{from_ffi, FFI_ArrowArray, FFI_ArrowSchema},
    record_batch::RecordBatch,
};

use num::cast::AsPrimitive;

/// A pointer to the Arrow record batch for the table function.
#[repr(C)]
pub struct ArrowBindData {
    rb: *mut RecordBatch,
}

impl Free for ArrowBindData {
    fn free(&mut self) {
        unsafe {
            if self.rb.is_null() {
                return;
            }
            drop(Box::from_raw(self.rb));
        }
    }
}

/// Keeps track of whether the Arrow record batch has been consumed.
#[repr(C)]
pub struct ArrowInitData {
    done: bool,
}

impl Free for ArrowInitData {}

/// The Arrow table function.
pub struct ArrowVTab;

unsafe fn address_to_arrow_schema(address: usize) -> FFI_ArrowSchema {
    let ptr = address as *mut FFI_ArrowSchema;
    *Box::from_raw(ptr)
}

unsafe fn address_to_arrow_array(address: usize) -> FFI_ArrowArray {
    let ptr = address as *mut FFI_ArrowArray;
    *Box::from_raw(ptr)
}

unsafe fn address_to_arrow_ffi(array: usize, schema: usize) -> (FFI_ArrowArray, FFI_ArrowSchema) {
    let array = address_to_arrow_array(array);
    let schema = address_to_arrow_schema(schema);
    (array, schema)
}

unsafe fn address_to_arrow_record_batch(array: usize, schema: usize) -> RecordBatch {
    let (array, schema) = address_to_arrow_ffi(array, schema);
    let array_data = from_ffi(array, &schema).expect("ok");
    let struct_array = StructArray::from(array_data);
    RecordBatch::from(&struct_array)
}

impl VTab for ArrowVTab {
    type BindData = ArrowBindData;
    type InitData = ArrowInitData;

    unsafe fn bind(bind: &BindInfo, data: *mut ArrowBindData) -> Result<(), Box<dyn std::error::Error>> {
        (*data).rb = null_mut();
        let param_count = bind.get_parameter_count();
        if param_count != 2 {
            return Err(format!("Bad param count: {param_count}, expected 2").into());
        }
        let array = bind.get_parameter(0).to_int64();
        let schema = bind.get_parameter(1).to_int64();
        unsafe {
            let rb = address_to_arrow_record_batch(array as usize, schema as usize);
            for f in rb.schema().fields() {
                let name = f.name();
                let data_type = f.data_type();
                let logical_type = to_duckdb_logical_type(data_type)?;
                bind.add_result_column(name, logical_type);
            }
            (*data).rb = Box::into_raw(Box::new(rb));
        }
        Ok(())
    }

    unsafe fn init(_: &InitInfo, data: *mut ArrowInitData) -> Result<(), Box<dyn std::error::Error>> {
        unsafe {
            (*data).done = false;
        }
        Ok(())
    }

    unsafe fn func(func: &FunctionInfo, output: &mut DataChunk) -> Result<(), Box<dyn std::error::Error>> {
        let init_info = func.get_init_data::<ArrowInitData>();
        let bind_info = func.get_bind_data::<ArrowBindData>();
        unsafe {
            if (*init_info).done {
                output.set_len(0);
            } else {
                let rb = Box::from_raw((*bind_info).rb);
                (*bind_info).rb = null_mut(); // erase ref in case of failure in record_batch_to_duckdb_data_chunk
                record_batch_to_duckdb_data_chunk(&rb, output)?;
                (*bind_info).rb = Box::into_raw(rb);
                (*init_info).done = true;
            }
        }
        Ok(())
    }

    fn parameters() -> Option<Vec<LogicalType>> {
        Some(vec![
            LogicalType::new(LogicalTypeId::UBigint), // file path
            LogicalType::new(LogicalTypeId::UBigint), // sheet name
        ])
    }
}

/// Convert arrow DataType to duckdb type id
pub fn to_duckdb_type_id(data_type: &DataType) -> Result<LogicalTypeId, Box<dyn std::error::Error>> {
    use LogicalTypeId::*;

    let type_id = match data_type {
        DataType::Boolean => Boolean,
        DataType::Int8 => Tinyint,
        DataType::Int16 => Smallint,
        DataType::Int32 => Integer,
        DataType::Int64 => Bigint,
        DataType::UInt8 => UTinyint,
        DataType::UInt16 => USmallint,
        DataType::UInt32 => UInteger,
        DataType::UInt64 => UBigint,
        DataType::Float32 => Float,
        DataType::Float64 => Double,
        DataType::Timestamp(unit, None) => match unit {
            TimeUnit::Second => TimestampS,
            TimeUnit::Millisecond => TimestampMs,
            TimeUnit::Microsecond => Timestamp,
            TimeUnit::Nanosecond => TimestampNs,
        },
        DataType::Timestamp(_, Some(_)) => TimestampTZ,
        DataType::Date32 => Date,
        DataType::Date64 => Date,
        DataType::Time32(_) => Time,
        DataType::Time64(_) => Time,
        DataType::Duration(_) => Interval,
        DataType::Interval(_) => Interval,
        DataType::Binary | DataType::LargeBinary | DataType::FixedSizeBinary(_) => Blob,
        DataType::Utf8 | DataType::LargeUtf8 => Varchar,
        DataType::List(_) | DataType::LargeList(_) | DataType::FixedSizeList(_, _) => List,
        DataType::Struct(_) => Struct,
        DataType::Union(_, _) => Union,
        // DataType::Dictionary(_, _) => todo!(),
        // duckdb/src/main/capi/helper-c.cpp does not support decimal
        // DataType::Decimal128(_, _) => Decimal,
        // DataType::Decimal256(_, _) => Decimal,
        DataType::Decimal128(_, _) => Double,
        DataType::Decimal256(_, _) => Double,
        DataType::Map(_, _) => Map,
        _ => {
            return Err(format!("Unsupported data type: {:?}", data_type).into());
        }
    };
    Ok(type_id)
}

/// Convert arrow DataType to duckdb logical type
pub fn to_duckdb_logical_type(data_type: &DataType) -> Result<LogicalType, Box<dyn std::error::Error>> {
    if data_type.is_primitive()
        || matches!(
            data_type,
            DataType::Boolean | DataType::Utf8 | DataType::LargeUtf8 | DataType::Binary | DataType::LargeBinary
        )
    {
        Ok(LogicalType::new(to_duckdb_type_id(data_type)?))
    } else if let DataType::Dictionary(_, value_type) = data_type {
        to_duckdb_logical_type(value_type)
    } else if let DataType::Struct(fields) = data_type {
        let mut shape = vec![];
        for field in fields.iter() {
            shape.push((field.name().as_str(), to_duckdb_logical_type(field.data_type())?));
        }
        Ok(LogicalType::struct_type(shape.as_slice()))
    } else if let DataType::List(child) = data_type {
        Ok(LogicalType::list(&to_duckdb_logical_type(child.data_type())?))
    } else if let DataType::LargeList(child) = data_type {
        Ok(LogicalType::list(&to_duckdb_logical_type(child.data_type())?))
    } else if let DataType::FixedSizeList(child, _) = data_type {
        Ok(LogicalType::list(&to_duckdb_logical_type(child.data_type())?))
    } else {
        Err(
            format!("Unsupported data type: {data_type}, please file an issue https://github.com/wangfenjin/duckdb-rs")
                .into(),
        )
    }
}

/// Converts a `RecordBatch` to a `DataChunk` in the DuckDB format.
///
/// # Arguments
///
/// * `batch` - A reference to the `RecordBatch` to be converted to a `DataChunk`.
/// * `chunk` - A mutable reference to the `DataChunk` to store the converted data.
pub fn record_batch_to_duckdb_data_chunk(
    batch: &RecordBatch,
    chunk: &mut DataChunk,
) -> Result<(), Box<dyn std::error::Error>> {
    // Fill the row
    assert_eq!(batch.num_columns(), chunk.num_columns());
    for i in 0..batch.num_columns() {
        let col = batch.column(i);
        match col.data_type() {
            dt if dt.is_primitive() || matches!(dt, DataType::Boolean) => {
                primitive_array_to_vector(col, &mut chunk.flat_vector(i))?;
            }
            DataType::Utf8 => {
                string_array_to_vector(as_string_array(col.as_ref()), &mut chunk.flat_vector(i));
            }
            DataType::List(_) => {
                list_array_to_vector(as_list_array(col.as_ref()), &mut chunk.list_vector(i))?;
            }
            DataType::LargeList(_) => {
                list_array_to_vector(as_large_list_array(col.as_ref()), &mut chunk.list_vector(i))?;
            }
            DataType::FixedSizeList(_, _) => {
                fixed_size_list_array_to_vector(as_fixed_size_list_array(col.as_ref()), &mut chunk.list_vector(i))?;
            }
            DataType::Struct(_) => {
                let struct_array = as_struct_array(col.as_ref());
                let mut struct_vector = chunk.struct_vector(i);
                struct_array_to_vector(struct_array, &mut struct_vector)?;
            }
            _ => {
                return Err(format!(
                    "column {} is not supported yet, please file an issue https://github.com/wangfenjin/duckdb-rs",
                    batch.schema().field(i)
                )
                .into());
            }
        }
    }
    chunk.set_len(batch.num_rows());
    Ok(())
}

fn primitive_array_to_flat_vector<T: ArrowPrimitiveType>(array: &PrimitiveArray<T>, out_vector: &mut FlatVector) {
    // assert!(array.len() <= out_vector.capacity());
    out_vector.copy::<T::Native>(array.values());
}

fn primitive_array_to_flat_vector_cast<T: ArrowPrimitiveType>(
    data_type: DataType,
    array: &dyn Array,
    out_vector: &mut dyn Vector,
) {
    let array = arrow::compute::kernels::cast::cast(array, &data_type).unwrap();
    let out_vector: &mut FlatVector = out_vector.as_mut_any().downcast_mut().unwrap();
    out_vector.copy::<T::Native>(array.as_primitive::<T>().values());
}

fn primitive_array_to_vector(array: &dyn Array, out: &mut dyn Vector) -> Result<(), Box<dyn std::error::Error>> {
    match array.data_type() {
        DataType::Boolean => {
            boolean_array_to_vector(as_boolean_array(array), out.as_mut_any().downcast_mut().unwrap());
        }
        DataType::UInt8 => {
            primitive_array_to_flat_vector::<UInt8Type>(
                as_primitive_array(array),
                out.as_mut_any().downcast_mut().unwrap(),
            );
        }
        DataType::UInt16 => {
            primitive_array_to_flat_vector::<UInt16Type>(
                as_primitive_array(array),
                out.as_mut_any().downcast_mut().unwrap(),
            );
        }
        DataType::UInt32 => {
            primitive_array_to_flat_vector::<UInt32Type>(
                as_primitive_array(array),
                out.as_mut_any().downcast_mut().unwrap(),
            );
        }
        DataType::UInt64 => {
            primitive_array_to_flat_vector::<UInt64Type>(
                as_primitive_array(array),
                out.as_mut_any().downcast_mut().unwrap(),
            );
        }
        DataType::Int8 => {
            primitive_array_to_flat_vector::<Int8Type>(
                as_primitive_array(array),
                out.as_mut_any().downcast_mut().unwrap(),
            );
        }
        DataType::Int16 => {
            primitive_array_to_flat_vector::<Int16Type>(
                as_primitive_array(array),
                out.as_mut_any().downcast_mut().unwrap(),
            );
        }
        DataType::Int32 => {
            primitive_array_to_flat_vector::<Int32Type>(
                as_primitive_array(array),
                out.as_mut_any().downcast_mut().unwrap(),
            );
        }
        DataType::Int64 => {
            primitive_array_to_flat_vector::<Int64Type>(
                as_primitive_array(array),
                out.as_mut_any().downcast_mut().unwrap(),
            );
        }
        DataType::Float32 => {
            primitive_array_to_flat_vector::<Float32Type>(
                as_primitive_array(array),
                out.as_mut_any().downcast_mut().unwrap(),
            );
        }
        DataType::Float64 => {
            primitive_array_to_flat_vector::<Float64Type>(
                as_primitive_array(array),
                out.as_mut_any().downcast_mut().unwrap(),
            );
        }
        DataType::Decimal128(_, _) => {
            decimal_array_to_vector(
                array
                    .as_any()
                    .downcast_ref::<Decimal128Array>()
                    .expect("Unable to downcast to Decimal128Array"),
                out.as_mut_any().downcast_mut().unwrap(),
            );
        }
        DataType::Timestamp(_, _) => {
            primitive_array_to_flat_vector(
                array
                    .as_any()
                    .downcast_ref::<TimestampMicrosecondArray>()
                    .expect("Unable to downcast to TimestampMicrosecondArray"),
                out.as_mut_any().downcast_mut().unwrap(),
            );
        }

        // DuckDB Only supports timetamp_tz in microsecond precision
        DataType::Timestamp(_, Some(tz)) => primitive_array_to_flat_vector_cast::<TimestampMicrosecondType>(
            DataType::Timestamp(TimeUnit::Microsecond, Some(tz.clone())),
            array,
            out,
        ),
        DataType::Timestamp(unit, None) => match unit {
            TimeUnit::Second => primitive_array_to_flat_vector::<TimestampSecondType>(
                as_primitive_array(array),
                out.as_mut_any().downcast_mut().unwrap(),
            ),
            TimeUnit::Millisecond => primitive_array_to_flat_vector::<TimestampMillisecondType>(
                as_primitive_array(array),
                out.as_mut_any().downcast_mut().unwrap(),
            ),
            TimeUnit::Microsecond => primitive_array_to_flat_vector::<TimestampMicrosecondType>(
                as_primitive_array(array),
                out.as_mut_any().downcast_mut().unwrap(),
            ),
            TimeUnit::Nanosecond => primitive_array_to_flat_vector::<TimestampNanosecondType>(
                as_primitive_array(array),
                out.as_mut_any().downcast_mut().unwrap(),
            ),
        },
        DataType::Date32 => {
            primitive_array_to_flat_vector::<Date32Type>(
                as_primitive_array(array),
                out.as_mut_any().downcast_mut().unwrap(),
            );
        }
        DataType::Date64 => primitive_array_to_flat_vector_cast::<Date32Type>(Date32Type::DATA_TYPE, array, out),
        DataType::Time32(_) => {
            primitive_array_to_flat_vector_cast::<Time64MicrosecondType>(Time64MicrosecondType::DATA_TYPE, array, out)
        }
        DataType::Time64(_) => {
            primitive_array_to_flat_vector_cast::<Time64MicrosecondType>(Time64MicrosecondType::DATA_TYPE, array, out)
        }
        datatype => return Err(format!("Data type \"{datatype}\" not yet supported by ArrowVTab").into()),
    }
    Ok(())
}

/// Convert Arrow [Decimal128Array] to a duckdb vector.
fn decimal_array_to_vector(array: &Decimal128Array, out: &mut FlatVector) {
    assert!(array.len() <= out.capacity());
    for i in 0..array.len() {
        out.as_mut_slice()[i] = array.value_as_string(i).parse::<f64>().unwrap();
    }
}

/// Convert Arrow [BooleanArray] to a duckdb vector.
fn boolean_array_to_vector(array: &BooleanArray, out: &mut FlatVector) {
    assert!(array.len() <= out.capacity());

    for i in 0..array.len() {
        out.as_mut_slice()[i] = array.value(i);
    }
}

fn string_array_to_vector(array: &StringArray, out: &mut FlatVector) {
    assert!(array.len() <= out.capacity());

    // TODO: zero copy assignment
    for i in 0..array.len() {
        let s = array.value(i);
        out.insert(i, s);
    }
}

fn list_array_to_vector<O: OffsetSizeTrait + AsPrimitive<usize>>(
    array: &GenericListArray<O>,
    out: &mut ListVector,
) -> Result<(), Box<dyn std::error::Error>> {
    let value_array = array.values();
    let mut child = out.child(value_array.len());
    match value_array.data_type() {
        dt if dt.is_primitive() => {
            primitive_array_to_vector(value_array.as_ref(), &mut child)?;
            for i in 0..array.len() {
                let offset = array.value_offsets()[i];
                let length = array.value_length(i);
                out.set_entry(i, offset.as_(), length.as_());
            }
        }
        _ => {
            return Err("Nested list is not supported yet.".into());
        }
    }

    Ok(())
}

fn fixed_size_list_array_to_vector(
    array: &FixedSizeListArray,
    out: &mut ListVector,
) -> Result<(), Box<dyn std::error::Error>> {
    let value_array = array.values();
    let mut child = out.child(value_array.len());
    match value_array.data_type() {
        dt if dt.is_primitive() => {
            primitive_array_to_vector(value_array.as_ref(), &mut child)?;
            for i in 0..array.len() {
                let offset = array.value_offset(i);
                let length = array.value_length();
                out.set_entry(i, offset as usize, length as usize);
            }
            out.set_len(value_array.len());
        }
        _ => {
            return Err("Nested list is not supported yet.".into());
        }
    }

    Ok(())
}

/// Force downcast of an [`Array`], such as an [`ArrayRef`], to
/// [`FixedSizeListArray`], panic'ing on failure.
fn as_fixed_size_list_array(arr: &dyn Array) -> &FixedSizeListArray {
    arr.as_any().downcast_ref::<FixedSizeListArray>().unwrap()
}

fn struct_array_to_vector(array: &StructArray, out: &mut StructVector) -> Result<(), Box<dyn std::error::Error>> {
    for i in 0..array.num_columns() {
        let column = array.column(i);
        match column.data_type() {
            dt if dt.is_primitive() || matches!(dt, DataType::Boolean) => {
                primitive_array_to_vector(column, &mut out.child(i))?;
            }
            DataType::Utf8 => {
                string_array_to_vector(as_string_array(column.as_ref()), &mut out.child(i));
            }
            DataType::List(_) => {
                list_array_to_vector(as_list_array(column.as_ref()), &mut out.list_vector_child(i))?;
            }
            DataType::LargeList(_) => {
                list_array_to_vector(as_large_list_array(column.as_ref()), &mut out.list_vector_child(i))?;
            }
            DataType::FixedSizeList(_, _) => {
                fixed_size_list_array_to_vector(
                    as_fixed_size_list_array(column.as_ref()),
                    &mut out.list_vector_child(i),
                )?;
            }
            DataType::Struct(_) => {
                let struct_array = as_struct_array(column.as_ref());
                let mut struct_vector = out.struct_vector_child(i);
                struct_array_to_vector(struct_array, &mut struct_vector)?;
            }
            _ => {
                unimplemented!(
                    "Unsupported data type: {}, please file an issue https://github.com/wangfenjin/duckdb-rs",
                    column.data_type()
                );
            }
        }
    }
    Ok(())
}

/// Pass RecordBatch to duckdb.
///
/// # Safety
/// The caller must ensure that the pointer is valid
/// It's recommended to always use this function with arrow()
pub fn arrow_recordbatch_to_query_params(rb: RecordBatch) -> [usize; 2] {
    let data = ArrayData::from(StructArray::from(rb));
    arrow_arraydata_to_query_params(data)
}

/// Pass ArrayData to duckdb.
///
/// # Safety
/// The caller must ensure that the pointer is valid
/// It's recommended to always use this function with arrow()
pub fn arrow_arraydata_to_query_params(data: ArrayData) -> [usize; 2] {
    let array = FFI_ArrowArray::new(&data);
    let schema = FFI_ArrowSchema::try_from(data.data_type()).expect("Failed to convert schema");
    arrow_ffi_to_query_params(array, schema)
}

/// Pass array and schema as a pointer to duckdb.
///
/// # Safety
/// The caller must ensure that the pointer is valid
/// It's recommended to always use this function with arrow()
pub fn arrow_ffi_to_query_params(array: FFI_ArrowArray, schema: FFI_ArrowSchema) -> [usize; 2] {
    let arr = Box::into_raw(Box::new(array));
    let sch = Box::into_raw(Box::new(schema));

    [arr as *mut _ as usize, sch as *mut _ as usize]
}

#[cfg(test)]
mod test {
    use super::{arrow_recordbatch_to_query_params, ArrowVTab};
    use crate::{Connection, Result};
    use arrow::{
        array::{
            Array, ArrayRef, AsArray, Date32Array, Date64Array, Decimal256Array, Float64Array, Int32Array,
            PrimitiveArray, StringArray, StructArray, Time32SecondArray, Time64MicrosecondArray,
            TimestampMicrosecondArray, TimestampMillisecondArray, TimestampNanosecondArray, TimestampSecondArray,
        },
        datatypes::{i256, ArrowPrimitiveType, DataType, Field, Fields, Schema},
        record_batch::RecordBatch,
    };
    use std::{error::Error, sync::Arc};

    #[test]
    fn test_vtab_arrow() -> Result<(), Box<dyn Error>> {
        let db = Connection::open_in_memory()?;
        db.register_table_function::<ArrowVTab>("arrow")?;

        let rbs: Vec<RecordBatch> = db
            .prepare("SELECT * FROM read_parquet('./examples/int32_decimal.parquet');")?
            .query_arrow([])?
            .collect();
        let param = arrow_recordbatch_to_query_params(rbs.into_iter().next().unwrap());
        let mut stmt = db.prepare("select sum(value) from arrow(?, ?)")?;
        let mut arr = stmt.query_arrow(param)?;
        let rb = arr.next().expect("no record batch");
        assert_eq!(rb.num_columns(), 1);
        let column = rb.column(0).as_any().downcast_ref::<Float64Array>().unwrap();
        assert_eq!(column.len(), 1);
        assert_eq!(column.value(0), 300.0);
        Ok(())
    }

    #[test]
    fn test_vtab_arrow_rust_array() -> Result<(), Box<dyn Error>> {
        let db = Connection::open_in_memory()?;
        db.register_table_function::<ArrowVTab>("arrow")?;

        // This is a show case that it's easy for you to build an in-memory data
        // and pass into duckdb
        let schema = Schema::new(vec![Field::new("a", DataType::Int32, false)]);
        let array = Int32Array::from(vec![1, 2, 3, 4, 5]);
        let rb = RecordBatch::try_new(Arc::new(schema), vec![Arc::new(array)]).expect("failed to create record batch");
        let param = arrow_recordbatch_to_query_params(rb);
        let mut stmt = db.prepare("select sum(a)::int32 from arrow(?, ?)")?;
        let mut arr = stmt.query_arrow(param)?;
        let rb = arr.next().expect("no record batch");
        assert_eq!(rb.num_columns(), 1);
        let column = rb.column(0).as_any().downcast_ref::<Int32Array>().unwrap();
        assert_eq!(column.len(), 1);
        assert_eq!(column.value(0), 15);
        Ok(())
    }

    #[test]
    fn test_append_struct() -> Result<(), Box<dyn Error>> {
        let db = Connection::open_in_memory()?;
        db.execute_batch("CREATE TABLE t1 (s STRUCT(v VARCHAR, i INTEGER))")?;
        {
            let struct_array = StructArray::from(vec![
                (
                    Arc::new(Field::new("v", DataType::Utf8, true)),
                    Arc::new(StringArray::from(vec![Some("foo"), Some("bar")])) as ArrayRef,
                ),
                (
                    Arc::new(Field::new("i", DataType::Int32, true)),
                    Arc::new(Int32Array::from(vec![Some(1), Some(2)])) as ArrayRef,
                ),
            ]);

            let schema = Schema::new(vec![Field::new(
                "s",
                DataType::Struct(Fields::from(vec![
                    Field::new("v", DataType::Utf8, true),
                    Field::new("i", DataType::Int32, true),
                ])),
                true,
            )]);

            let record_batch = RecordBatch::try_new(Arc::new(schema), vec![Arc::new(struct_array)])?;
            let mut app = db.appender("t1")?;
            app.append_record_batch(record_batch)?;
        }
        let mut stmt = db.prepare("SELECT s FROM t1")?;
        let rbs: Vec<RecordBatch> = stmt.query_arrow([])?.collect();
        assert_eq!(rbs.iter().map(|op| op.num_rows()).sum::<usize>(), 2);

        Ok(())
    }

    fn check_rust_primitive_array_roundtrip<T1, T2>(
        input_array: PrimitiveArray<T1>,
        expected_array: PrimitiveArray<T2>,
    ) -> Result<(), Box<dyn Error>>
    where
        T1: ArrowPrimitiveType,
        T2: ArrowPrimitiveType,
    {
        let db = Connection::open_in_memory()?;
        db.register_table_function::<ArrowVTab>("arrow")?;

        // Roundtrip a record batch from Rust to DuckDB and back to Rust
        let schema = Schema::new(vec![Field::new("a", input_array.data_type().clone(), false)]);

        let rb = RecordBatch::try_new(Arc::new(schema), vec![Arc::new(input_array.clone())])?;
        let param = arrow_recordbatch_to_query_params(rb);
        let mut stmt = db.prepare("select a from arrow(?, ?)")?;
        let rb = stmt.query_arrow(param)?.next().expect("no record batch");

        let output_any_array = rb.column(0);
        match (output_any_array.data_type(), expected_array.data_type()) {
            // TODO: DuckDB doesnt return timestamp_tz properly yet, so we just check that the units are the same
            (DataType::Timestamp(unit_a, _), DataType::Timestamp(unit_b, _)) => assert_eq!(unit_a, unit_b),
            (a, b) => assert_eq!(a, b),
        }

        let maybe_output_array = output_any_array.as_primitive_opt::<T2>();

        match maybe_output_array {
            Some(output_array) => {
                // Check that the output array is the same as the input array
                assert_eq!(output_array.len(), expected_array.len());
                for i in 0..output_array.len() {
                    assert_eq!(output_array.is_valid(i), expected_array.is_valid(i));
                    if output_array.is_valid(i) {
                        assert_eq!(output_array.value(i), expected_array.value(i));
                    }
                }
            }
            None => {
                panic!("Output array is not a PrimitiveArray {:?}", rb.column(0).data_type());
            }
        }

        Ok(())
    }

    #[test]
    fn test_timestamp_roundtrip() -> Result<(), Box<dyn Error>> {
        check_rust_primitive_array_roundtrip(Int32Array::from(vec![1, 2, 3]), Int32Array::from(vec![1, 2, 3]))?;

        check_rust_primitive_array_roundtrip(
            TimestampMicrosecondArray::from(vec![1, 2, 3]),
            TimestampMicrosecondArray::from(vec![1, 2, 3]),
        )?;

        check_rust_primitive_array_roundtrip(
            TimestampNanosecondArray::from(vec![1, 2, 3]),
            TimestampNanosecondArray::from(vec![1, 2, 3]),
        )?;

        check_rust_primitive_array_roundtrip(
            TimestampSecondArray::from(vec![1, 2, 3]),
            TimestampSecondArray::from(vec![1, 2, 3]),
        )?;

        check_rust_primitive_array_roundtrip(
            TimestampMillisecondArray::from(vec![1, 2, 3]),
            TimestampMillisecondArray::from(vec![1, 2, 3]),
        )?;

        // DuckDB can only return timestamp_tz in microseconds
        // Note: DuckDB by default returns timestamp_tz with UTC because the rust
        // driver doesnt support timestamp_tz properly when reading. In the
        // future we should be able to roundtrip timestamp_tz with other timezones too
        check_rust_primitive_array_roundtrip(
            TimestampNanosecondArray::from(vec![1000, 2000, 3000]).with_timezone_utc(),
            TimestampMicrosecondArray::from(vec![1, 2, 3]).with_timezone_utc(),
        )?;

        check_rust_primitive_array_roundtrip(
            TimestampMillisecondArray::from(vec![1, 2, 3]).with_timezone_utc(),
            TimestampMicrosecondArray::from(vec![1000, 2000, 3000]).with_timezone_utc(),
        )?;

        check_rust_primitive_array_roundtrip(
            TimestampSecondArray::from(vec![1, 2, 3]).with_timezone_utc(),
            TimestampMicrosecondArray::from(vec![1_000_000, 2_000_000, 3_000_000]).with_timezone_utc(),
        )?;

        check_rust_primitive_array_roundtrip(
            TimestampMicrosecondArray::from(vec![1, 2, 3]).with_timezone_utc(),
            TimestampMicrosecondArray::from(vec![1, 2, 3]).with_timezone_utc(),
        )?;

        check_rust_primitive_array_roundtrip(Date32Array::from(vec![1, 2, 3]), Date32Array::from(vec![1, 2, 3]))?;

        let mid = arrow::temporal_conversions::MILLISECONDS_IN_DAY;
        check_rust_primitive_array_roundtrip(
            Date64Array::from(vec![mid, 2 * mid, 3 * mid]),
            Date32Array::from(vec![1, 2, 3]),
        )?;

        check_rust_primitive_array_roundtrip(
            Time32SecondArray::from(vec![1, 2, 3]),
            Time64MicrosecondArray::from(vec![1_000_000, 2_000_000, 3_000_000]),
        )?;

        Ok(())
    }

    #[test]
    fn test_timestamp_tz_insert() -> Result<(), Box<dyn Error>> {
        // TODO: This test should be reworked once we support TIMESTAMP_TZ properly

        let db = Connection::open_in_memory()?;
        db.register_table_function::<ArrowVTab>("arrow")?;

        let array = TimestampMicrosecondArray::from(vec![1]).with_timezone("+05:00");
        let schema = Schema::new(vec![Field::new("a", array.data_type().clone(), false)]);

        // Since we cant get TIMESTAMP_TZ from the rust client yet, we just check that we can insert it properly here.
        let rb = RecordBatch::try_new(Arc::new(schema), vec![Arc::new(array)]).expect("failed to create record batch");
        let param = arrow_recordbatch_to_query_params(rb);
        let mut stmt = db.prepare("select typeof(a)::VARCHAR from arrow(?, ?)")?;
        let mut arr = stmt.query_arrow(param)?;
        let rb = arr.next().expect("no record batch");
        assert_eq!(rb.num_columns(), 1);
        let column = rb.column(0).as_any().downcast_ref::<StringArray>().unwrap();
        assert_eq!(column.value(0), "TIMESTAMP WITH TIME ZONE");
        Ok(())
    }

    #[test]
    fn test_arrow_error() {
        let arc: ArrayRef = Arc::new(Decimal256Array::from(vec![i256::from(1), i256::from(2), i256::from(3)]));
        let batch = RecordBatch::try_from_iter(vec![("x", arc)]).unwrap();

        let db = Connection::open_in_memory().unwrap();
        db.register_table_function::<ArrowVTab>("arrow").unwrap();

        let mut stmt = db.prepare("SELECT * FROM arrow(?, ?)").unwrap();

        let res = match stmt.execute(arrow_recordbatch_to_query_params(batch)) {
            Ok(..) => None,
            Err(e) => Some(e),
        }
        .unwrap();

        assert_eq!(
            res,
            crate::error::Error::DuckDBFailure(
                crate::ffi::Error {
                    code: crate::ffi::ErrorCode::Unknown,
                    extended_code: 1
                },
                Some("Invalid Input Error: Data type \"Decimal256(76, 10)\" not yet supported by ArrowVTab".to_owned())
            )
        );
    }
}<|MERGE_RESOLUTION|>--- conflicted
+++ resolved
@@ -6,15 +6,9 @@
 
 use crate::vtab::vector::Inserter;
 use arrow::array::{
-<<<<<<< HEAD
-    as_boolean_array, as_large_list_array, as_list_array, as_primitive_array, as_string_array, Array, ArrayData,
-    ArrowPrimitiveType, BooleanArray, Decimal128Array, FixedSizeListArray, GenericListArray, OffsetSizeTrait,
-    PrimitiveArray, StringArray, StructArray, TimestampMicrosecondArray,
-=======
     as_boolean_array, as_large_list_array, as_list_array, as_primitive_array, as_string_array, as_struct_array, Array,
     ArrayData, AsArray, BooleanArray, Decimal128Array, FixedSizeListArray, GenericListArray, OffsetSizeTrait,
-    PrimitiveArray, StringArray, StructArray,
->>>>>>> d1109244
+    PrimitiveArray, StringArray, StructArray, TimestampMicrosecondArray,
 };
 
 use arrow::{
