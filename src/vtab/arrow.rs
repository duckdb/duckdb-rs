use super::{
    vector::{FlatVector, ListVector, Vector},
    BindInfo, DataChunk, Free, FunctionInfo, InitInfo, LogicalType, LogicalTypeId, StructVector, VTab,
};
use std::ptr::null_mut;

use crate::vtab::vector::Inserter;
use arrow::array::{
    as_boolean_array, as_large_list_array, as_list_array, as_primitive_array, as_string_array, as_struct_array, Array,
    ArrayData, AsArray, BooleanArray, Decimal128Array, FixedSizeListArray, GenericListArray, OffsetSizeTrait,
    PrimitiveArray, StringArray, StructArray,
};

use arrow::{
    datatypes::*,
    ffi::{from_ffi, FFI_ArrowArray, FFI_ArrowSchema},
    record_batch::RecordBatch,
};

use num::cast::AsPrimitive;

/// A pointer to the Arrow record batch for the table function.
#[repr(C)]
pub struct ArrowBindData {
    rb: *mut RecordBatch,
}

impl Free for ArrowBindData {
    fn free(&mut self) {
        unsafe {
            if self.rb.is_null() {
                return;
            }
            drop(Box::from_raw(self.rb));
        }
    }
}

/// Keeps track of whether the Arrow record batch has been consumed.
#[repr(C)]
pub struct ArrowInitData {
    done: bool,
}

impl Free for ArrowInitData {}

/// The Arrow table function.
pub struct ArrowVTab;

unsafe fn address_to_arrow_schema(address: usize) -> FFI_ArrowSchema {
    let ptr = address as *mut FFI_ArrowSchema;
    *Box::from_raw(ptr)
}

unsafe fn address_to_arrow_array(address: usize) -> FFI_ArrowArray {
    let ptr = address as *mut FFI_ArrowArray;
    *Box::from_raw(ptr)
}

unsafe fn address_to_arrow_ffi(array: usize, schema: usize) -> (FFI_ArrowArray, FFI_ArrowSchema) {
    let array = address_to_arrow_array(array);
    let schema = address_to_arrow_schema(schema);
    (array, schema)
}

unsafe fn address_to_arrow_record_batch(array: usize, schema: usize) -> RecordBatch {
    let (array, schema) = address_to_arrow_ffi(array, schema);
    let array_data = from_ffi(array, &schema).expect("ok");
    let struct_array = StructArray::from(array_data);
    RecordBatch::from(&struct_array)
}

impl VTab for ArrowVTab {
    type BindData = ArrowBindData;
    type InitData = ArrowInitData;

    unsafe fn bind(bind: &BindInfo, data: *mut ArrowBindData) -> Result<(), Box<dyn std::error::Error>> {
        (*data).rb = null_mut();
        let param_count = bind.get_parameter_count();
        if param_count != 2 {
            return Err(format!("Bad param count: {param_count}, expected 2").into());
        }
        let array = bind.get_parameter(0).to_int64();
        let schema = bind.get_parameter(1).to_int64();
        unsafe {
            let rb = address_to_arrow_record_batch(array as usize, schema as usize);
            for f in rb.schema().fields() {
                let name = f.name();
                let data_type = f.data_type();
                let logical_type = to_duckdb_logical_type(data_type)?;
                bind.add_result_column(name, logical_type);
            }
            (*data).rb = Box::into_raw(Box::new(rb));
        }
        Ok(())
    }

    unsafe fn init(_: &InitInfo, data: *mut ArrowInitData) -> Result<(), Box<dyn std::error::Error>> {
        unsafe {
            (*data).done = false;
        }
        Ok(())
    }

    unsafe fn func(func: &FunctionInfo, output: &mut DataChunk) -> Result<(), Box<dyn std::error::Error>> {
        let init_info = func.get_init_data::<ArrowInitData>();
        let bind_info = func.get_bind_data::<ArrowBindData>();
        unsafe {
            if (*init_info).done {
                output.set_len(0);
            } else {
                let rb = Box::from_raw((*bind_info).rb);
                (*bind_info).rb = null_mut(); // erase ref in case of failure in record_batch_to_duckdb_data_chunk
                record_batch_to_duckdb_data_chunk(&rb, output)?;
                (*bind_info).rb = Box::into_raw(rb);
                (*init_info).done = true;
            }
        }
        Ok(())
    }

    fn parameters() -> Option<Vec<LogicalType>> {
        Some(vec![
            LogicalType::new(LogicalTypeId::UBigint), // file path
            LogicalType::new(LogicalTypeId::UBigint), // sheet name
        ])
    }
}

/// Convert arrow DataType to duckdb type id
pub fn to_duckdb_type_id(data_type: &DataType) -> Result<LogicalTypeId, Box<dyn std::error::Error>> {
    use LogicalTypeId::*;

    let type_id = match data_type {
        DataType::Boolean => Boolean,
        DataType::Int8 => Tinyint,
        DataType::Int16 => Smallint,
        DataType::Int32 => Integer,
        DataType::Int64 => Bigint,
        DataType::UInt8 => UTinyint,
        DataType::UInt16 => USmallint,
        DataType::UInt32 => UInteger,
        DataType::UInt64 => UBigint,
        DataType::Float32 => Float,
        DataType::Float64 => Double,
        DataType::Timestamp(unit, None) => match unit {
            TimeUnit::Second => TimestampS,
            TimeUnit::Millisecond => TimestampMs,
            TimeUnit::Microsecond => Timestamp,
            TimeUnit::Nanosecond => TimestampNs,
        },
        DataType::Timestamp(_, Some(_)) => TimestampTZ,
        DataType::Date32 => Date,
        DataType::Date64 => Date,
        DataType::Time32(_) => Time,
        DataType::Time64(_) => Time,
        DataType::Duration(_) => Interval,
        DataType::Interval(_) => Interval,
        DataType::Binary | DataType::LargeBinary | DataType::FixedSizeBinary(_) => Blob,
        DataType::Utf8 | DataType::LargeUtf8 => Varchar,
        DataType::List(_) | DataType::LargeList(_) | DataType::FixedSizeList(_, _) => List,
        DataType::Struct(_) => Struct,
        DataType::Union(_, _) => Union,
        // DataType::Dictionary(_, _) => todo!(),
        // duckdb/src/main/capi/helper-c.cpp does not support decimal
        // DataType::Decimal128(_, _) => Decimal,
        // DataType::Decimal256(_, _) => Decimal,
        DataType::Decimal128(_, _) => Double,
        DataType::Decimal256(_, _) => Double,
        DataType::Map(_, _) => Map,
        _ => {
            return Err(format!("Unsupported data type: {:?}", data_type).into());
        }
    };
    Ok(type_id)
}

/// Convert arrow DataType to duckdb logical type
pub fn to_duckdb_logical_type(data_type: &DataType) -> Result<LogicalType, Box<dyn std::error::Error>> {
    if data_type.is_primitive()
        || matches!(
            data_type,
            DataType::Boolean | DataType::Utf8 | DataType::LargeUtf8 | DataType::Binary | DataType::LargeBinary
        )
    {
        Ok(LogicalType::new(to_duckdb_type_id(data_type)?))
    } else if let DataType::Dictionary(_, value_type) = data_type {
        to_duckdb_logical_type(value_type)
    } else if let DataType::Struct(fields) = data_type {
        let mut shape = vec![];
        for field in fields.iter() {
            shape.push((field.name().as_str(), to_duckdb_logical_type(field.data_type())?));
        }
        Ok(LogicalType::struct_type(shape.as_slice()))
    } else if let DataType::List(child) = data_type {
        Ok(LogicalType::list(&to_duckdb_logical_type(child.data_type())?))
    } else if let DataType::LargeList(child) = data_type {
        Ok(LogicalType::list(&to_duckdb_logical_type(child.data_type())?))
    } else if let DataType::FixedSizeList(child, _) = data_type {
        Ok(LogicalType::list(&to_duckdb_logical_type(child.data_type())?))
    } else {
<<<<<<< HEAD
        Err(
            format!("Unsupported data type: {data_type}, please file an issue https://github.com/wangfenjin/duckdb-rs")
                .into(),
=======
        unimplemented!(
            "Unsupported data type: {data_type}, please file an issue https://github.com/wangfenjin/duckdb-rs"
>>>>>>> ed2f9843
        )
    }
}

/// Converts a `RecordBatch` to a `DataChunk` in the DuckDB format.
///
/// # Arguments
///
/// * `batch` - A reference to the `RecordBatch` to be converted to a `DataChunk`.
/// * `chunk` - A mutable reference to the `DataChunk` to store the converted data.
pub fn record_batch_to_duckdb_data_chunk(
    batch: &RecordBatch,
    chunk: &mut DataChunk,
) -> Result<(), Box<dyn std::error::Error>> {
    // Fill the row
    assert_eq!(batch.num_columns(), chunk.num_columns());
    for i in 0..batch.num_columns() {
        let col = batch.column(i);
        match col.data_type() {
            dt if dt.is_primitive() || matches!(dt, DataType::Boolean) => {
                primitive_array_to_vector(col, &mut chunk.flat_vector(i))?;
            }
            DataType::Utf8 => {
                string_array_to_vector(as_string_array(col.as_ref()), &mut chunk.flat_vector(i));
            }
            DataType::List(_) => {
                list_array_to_vector(as_list_array(col.as_ref()), &mut chunk.list_vector(i))?;
            }
            DataType::LargeList(_) => {
                list_array_to_vector(as_large_list_array(col.as_ref()), &mut chunk.list_vector(i))?;
            }
            DataType::FixedSizeList(_, _) => {
                fixed_size_list_array_to_vector(as_fixed_size_list_array(col.as_ref()), &mut chunk.list_vector(i))?;
            }
            DataType::Struct(_) => {
                let struct_array = as_struct_array(col.as_ref());
                let mut struct_vector = chunk.struct_vector(i);
                struct_array_to_vector(struct_array, &mut struct_vector);
            }
            _ => {
<<<<<<< HEAD
                return Err(format!(
                    "column {} is not supported yet, please file an issue https://github.com/wangfenjin/duckdb-rs",
                    batch.schema().field(i)
                )
                .into());
=======
                unimplemented!(
                    "column {} is not supported yet, please file an issue https://github.com/wangfenjin/duckdb-rs",
                    batch.schema().field(i)
                );
>>>>>>> ed2f9843
            }
        }
    }
    chunk.set_len(batch.num_rows());
    Ok(())
}

fn primitive_array_to_flat_vector<T: ArrowPrimitiveType>(array: &PrimitiveArray<T>, out_vector: &mut FlatVector) {
    // assert!(array.len() <= out_vector.capacity());
    out_vector.copy::<T::Native>(array.values());
}

fn primitive_array_to_flat_vector_cast<T: ArrowPrimitiveType>(
    data_type: DataType,
    array: &dyn Array,
    out_vector: &mut dyn Vector,
) {
    let array = arrow::compute::kernels::cast::cast(array, &data_type).unwrap();
    let out_vector: &mut FlatVector = out_vector.as_mut_any().downcast_mut().unwrap();
    out_vector.copy::<T::Native>(array.as_primitive::<T>().values());
}

fn primitive_array_to_vector(array: &dyn Array, out: &mut dyn Vector) -> Result<(), Box<dyn std::error::Error>> {
    match array.data_type() {
        DataType::Boolean => {
            boolean_array_to_vector(as_boolean_array(array), out.as_mut_any().downcast_mut().unwrap());
        }
        DataType::UInt8 => {
            primitive_array_to_flat_vector::<UInt8Type>(
                as_primitive_array(array),
                out.as_mut_any().downcast_mut().unwrap(),
            );
        }
        DataType::UInt16 => {
            primitive_array_to_flat_vector::<UInt16Type>(
                as_primitive_array(array),
                out.as_mut_any().downcast_mut().unwrap(),
            );
        }
        DataType::UInt32 => {
            primitive_array_to_flat_vector::<UInt32Type>(
                as_primitive_array(array),
                out.as_mut_any().downcast_mut().unwrap(),
            );
        }
        DataType::UInt64 => {
            primitive_array_to_flat_vector::<UInt64Type>(
                as_primitive_array(array),
                out.as_mut_any().downcast_mut().unwrap(),
            );
        }
        DataType::Int8 => {
            primitive_array_to_flat_vector::<Int8Type>(
                as_primitive_array(array),
                out.as_mut_any().downcast_mut().unwrap(),
            );
        }
        DataType::Int16 => {
            primitive_array_to_flat_vector::<Int16Type>(
                as_primitive_array(array),
                out.as_mut_any().downcast_mut().unwrap(),
            );
        }
        DataType::Int32 => {
            primitive_array_to_flat_vector::<Int32Type>(
                as_primitive_array(array),
                out.as_mut_any().downcast_mut().unwrap(),
            );
        }
        DataType::Int64 => {
            primitive_array_to_flat_vector::<Int64Type>(
                as_primitive_array(array),
                out.as_mut_any().downcast_mut().unwrap(),
            );
        }
        DataType::Float32 => {
            primitive_array_to_flat_vector::<Float32Type>(
                as_primitive_array(array),
                out.as_mut_any().downcast_mut().unwrap(),
            );
        }
        DataType::Float64 => {
            primitive_array_to_flat_vector::<Float64Type>(
                as_primitive_array(array),
                out.as_mut_any().downcast_mut().unwrap(),
            );
        }
        DataType::Decimal128(_, _) => {
            decimal_array_to_vector(
                array
                    .as_any()
                    .downcast_ref::<Decimal128Array>()
                    .expect("Unable to downcast to BooleanArray"),
                out.as_mut_any().downcast_mut().unwrap(),
            );
        }

        // DuckDB Only supports timetamp_tz in microsecond precision
        DataType::Timestamp(_, Some(tz)) => primitive_array_to_flat_vector_cast::<TimestampMicrosecondType>(
            DataType::Timestamp(TimeUnit::Microsecond, Some(tz.clone())),
            array,
            out,
        ),
        DataType::Timestamp(unit, None) => match unit {
            TimeUnit::Second => primitive_array_to_flat_vector::<TimestampSecondType>(
                as_primitive_array(array),
                out.as_mut_any().downcast_mut().unwrap(),
            ),
            TimeUnit::Millisecond => primitive_array_to_flat_vector::<TimestampMillisecondType>(
                as_primitive_array(array),
                out.as_mut_any().downcast_mut().unwrap(),
            ),
            TimeUnit::Microsecond => primitive_array_to_flat_vector::<TimestampMicrosecondType>(
                as_primitive_array(array),
                out.as_mut_any().downcast_mut().unwrap(),
            ),
            TimeUnit::Nanosecond => primitive_array_to_flat_vector::<TimestampNanosecondType>(
                as_primitive_array(array),
                out.as_mut_any().downcast_mut().unwrap(),
            ),
        },
        DataType::Date32 => {
            primitive_array_to_flat_vector::<Date32Type>(
                as_primitive_array(array),
                out.as_mut_any().downcast_mut().unwrap(),
            );
        }
        DataType::Date64 => primitive_array_to_flat_vector_cast::<Date32Type>(Date32Type::DATA_TYPE, array, out),
        DataType::Time32(_) => {
            primitive_array_to_flat_vector_cast::<Time64MicrosecondType>(Time64MicrosecondType::DATA_TYPE, array, out)
        }
        DataType::Time64(_) => {
            primitive_array_to_flat_vector_cast::<Time64MicrosecondType>(Time64MicrosecondType::DATA_TYPE, array, out)
        }
        datatype => return Err(format!("Data type \"{datatype}\" not yet supported by ArrowVTab").into()),
    }
    Ok(())
}

/// Convert Arrow [Decimal128Array] to a duckdb vector.
fn decimal_array_to_vector(array: &Decimal128Array, out: &mut FlatVector) {
    assert!(array.len() <= out.capacity());
    for i in 0..array.len() {
        out.as_mut_slice()[i] = array.value_as_string(i).parse::<f64>().unwrap();
    }
}

/// Convert Arrow [BooleanArray] to a duckdb vector.
fn boolean_array_to_vector(array: &BooleanArray, out: &mut FlatVector) {
    assert!(array.len() <= out.capacity());

    for i in 0..array.len() {
        out.as_mut_slice()[i] = array.value(i);
    }
}

fn string_array_to_vector(array: &StringArray, out: &mut FlatVector) {
    assert!(array.len() <= out.capacity());

    // TODO: zero copy assignment
    for i in 0..array.len() {
        let s = array.value(i);
        out.insert(i, s);
    }
}

fn list_array_to_vector<O: OffsetSizeTrait + AsPrimitive<usize>>(
    array: &GenericListArray<O>,
    out: &mut ListVector,
) -> Result<(), Box<dyn std::error::Error>> {
    let value_array = array.values();
    let mut child = out.child(value_array.len());
    match value_array.data_type() {
        dt if dt.is_primitive() => {
            primitive_array_to_vector(value_array.as_ref(), &mut child)?;
            for i in 0..array.len() {
                let offset = array.value_offsets()[i];
                let length = array.value_length(i);
                out.set_entry(i, offset.as_(), length.as_());
            }
        }
        _ => {
            return Err("Nested list is not supported yet.".into());
        }
    }

    Ok(())
}

fn fixed_size_list_array_to_vector(
    array: &FixedSizeListArray,
    out: &mut ListVector,
) -> Result<(), Box<dyn std::error::Error>> {
    let value_array = array.values();
    let mut child = out.child(value_array.len());
    match value_array.data_type() {
        dt if dt.is_primitive() => {
            primitive_array_to_vector(value_array.as_ref(), &mut child)?;
            for i in 0..array.len() {
                let offset = array.value_offset(i);
                let length = array.value_length();
                out.set_entry(i, offset as usize, length as usize);
            }
            out.set_len(value_array.len());
        }
        _ => {
            return Err("Nested list is not supported yet.".into());
        }
    }

    Ok(())
}

/// Force downcast of an [`Array`], such as an [`ArrayRef`], to
/// [`FixedSizeListArray`], panic'ing on failure.
fn as_fixed_size_list_array(arr: &dyn Array) -> &FixedSizeListArray {
    arr.as_any().downcast_ref::<FixedSizeListArray>().unwrap()
}

fn struct_array_to_vector(array: &StructArray, out: &mut StructVector) {
    for i in 0..array.num_columns() {
        let column = array.column(i);
        match column.data_type() {
            dt if dt.is_primitive() || matches!(dt, DataType::Boolean) => {
                primitive_array_to_vector(column, &mut out.child(i));
            }
            DataType::Utf8 => {
                string_array_to_vector(as_string_array(column.as_ref()), &mut out.child(i));
            }
            DataType::List(_) => {
                list_array_to_vector(as_list_array(column.as_ref()), &mut out.list_vector_child(i));
            }
            DataType::LargeList(_) => {
                list_array_to_vector(as_large_list_array(column.as_ref()), &mut out.list_vector_child(i));
            }
            DataType::FixedSizeList(_, _) => {
                fixed_size_list_array_to_vector(
                    as_fixed_size_list_array(column.as_ref()),
                    &mut out.list_vector_child(i),
                );
            }
            DataType::Struct(_) => {
                let struct_array = as_struct_array(column.as_ref());
                let mut struct_vector = out.struct_vector_child(i);
                struct_array_to_vector(struct_array, &mut struct_vector);
            }
            _ => {
                unimplemented!(
                    "Unsupported data type: {}, please file an issue https://github.com/wangfenjin/duckdb-rs",
                    column.data_type()
                );
            }
        }
    }
}

/// Pass RecordBatch to duckdb.
///
/// # Safety
/// The caller must ensure that the pointer is valid
/// It's recommended to always use this function with arrow()
pub fn arrow_recordbatch_to_query_params(rb: RecordBatch) -> [usize; 2] {
    let data = ArrayData::from(StructArray::from(rb));
    arrow_arraydata_to_query_params(data)
}

/// Pass ArrayData to duckdb.
///
/// # Safety
/// The caller must ensure that the pointer is valid
/// It's recommended to always use this function with arrow()
pub fn arrow_arraydata_to_query_params(data: ArrayData) -> [usize; 2] {
    let array = FFI_ArrowArray::new(&data);
    let schema = FFI_ArrowSchema::try_from(data.data_type()).expect("Failed to convert schema");
    arrow_ffi_to_query_params(array, schema)
}

/// Pass array and schema as a pointer to duckdb.
///
/// # Safety
/// The caller must ensure that the pointer is valid
/// It's recommended to always use this function with arrow()
pub fn arrow_ffi_to_query_params(array: FFI_ArrowArray, schema: FFI_ArrowSchema) -> [usize; 2] {
    let arr = Box::into_raw(Box::new(array));
    let sch = Box::into_raw(Box::new(schema));

    [arr as *mut _ as usize, sch as *mut _ as usize]
}

#[cfg(test)]
mod test {
    use super::{arrow_recordbatch_to_query_params, ArrowVTab};
    use crate::{Connection, Result};
    use arrow::array::Decimal256Array;
    use arrow::datatypes::i256;
    use arrow::{
        array::{
            Array, ArrayRef, AsArray, Date32Array, Date64Array, Float64Array, Int32Array, PrimitiveArray, StringArray,
<<<<<<< HEAD
            Time32SecondArray, Time64MicrosecondArray, TimestampMicrosecondArray, TimestampMillisecondArray,
            TimestampNanosecondArray, TimestampSecondArray,
=======
            StructArray, Time32SecondArray, Time64MicrosecondArray, TimestampMicrosecondArray,
            TimestampMillisecondArray, TimestampNanosecondArray, TimestampSecondArray,
>>>>>>> ed2f9843
        },
        datatypes::{ArrowPrimitiveType, DataType, Field, Fields, Schema},
        record_batch::RecordBatch,
    };
    use std::{error::Error, sync::Arc};

    #[test]
    fn test_vtab_arrow() -> Result<(), Box<dyn Error>> {
        let db = Connection::open_in_memory()?;
        db.register_table_function::<ArrowVTab>("arrow")?;

        let rbs: Vec<RecordBatch> = db
            .prepare("SELECT * FROM read_parquet('./examples/int32_decimal.parquet');")?
            .query_arrow([])?
            .collect();
        let param = arrow_recordbatch_to_query_params(rbs.into_iter().next().unwrap());
        let mut stmt = db.prepare("select sum(value) from arrow(?, ?)")?;
        let mut arr = stmt.query_arrow(param)?;
        let rb = arr.next().expect("no record batch");
        assert_eq!(rb.num_columns(), 1);
        let column = rb.column(0).as_any().downcast_ref::<Float64Array>().unwrap();
        assert_eq!(column.len(), 1);
        assert_eq!(column.value(0), 300.0);
        Ok(())
    }

    #[test]
    fn test_vtab_arrow_rust_array() -> Result<(), Box<dyn Error>> {
        let db = Connection::open_in_memory()?;
        db.register_table_function::<ArrowVTab>("arrow")?;

        // This is a show case that it's easy for you to build an in-memory data
        // and pass into duckdb
        let schema = Schema::new(vec![Field::new("a", DataType::Int32, false)]);
        let array = Int32Array::from(vec![1, 2, 3, 4, 5]);
        let rb = RecordBatch::try_new(Arc::new(schema), vec![Arc::new(array)]).expect("failed to create record batch");
        let param = arrow_recordbatch_to_query_params(rb);
        let mut stmt = db.prepare("select sum(a)::int32 from arrow(?, ?)")?;
        let mut arr = stmt.query_arrow(param)?;
        let rb = arr.next().expect("no record batch");
        assert_eq!(rb.num_columns(), 1);
        let column = rb.column(0).as_any().downcast_ref::<Int32Array>().unwrap();
        assert_eq!(column.len(), 1);
        assert_eq!(column.value(0), 15);
        Ok(())
    }

    #[test]
    fn test_append_struct() -> Result<(), Box<dyn Error>> {
        let db = Connection::open_in_memory()?;
        db.execute_batch("CREATE TABLE t1 (s STRUCT(v VARCHAR, i INTEGER))")?;
        {
            let struct_array = StructArray::from(vec![
                (
                    Arc::new(Field::new("v", DataType::Utf8, true)),
                    Arc::new(StringArray::from(vec![Some("foo"), Some("bar")])) as ArrayRef,
                ),
                (
                    Arc::new(Field::new("i", DataType::Int32, true)),
                    Arc::new(Int32Array::from(vec![Some(1), Some(2)])) as ArrayRef,
                ),
            ]);

            let schema = Schema::new(vec![Field::new(
                "s",
                DataType::Struct(Fields::from(vec![
                    Field::new("v", DataType::Utf8, true),
                    Field::new("i", DataType::Int32, true),
                ])),
                true,
            )]);

            let record_batch = RecordBatch::try_new(Arc::new(schema), vec![Arc::new(struct_array)])?;
            let mut app = db.appender("t1")?;
            app.append_record_batch(record_batch)?;
        }
        let mut stmt = db.prepare("SELECT s FROM t1")?;
        let rbs: Vec<RecordBatch> = stmt.query_arrow([])?.collect();
        assert_eq!(rbs.iter().map(|op| op.num_rows()).sum::<usize>(), 2);

        Ok(())
    }

    fn check_rust_primitive_array_roundtrip<T1, T2>(
        input_array: PrimitiveArray<T1>,
        expected_array: PrimitiveArray<T2>,
    ) -> Result<(), Box<dyn Error>>
    where
        T1: ArrowPrimitiveType,
        T2: ArrowPrimitiveType,
    {
        let db = Connection::open_in_memory()?;
        db.register_table_function::<ArrowVTab>("arrow")?;

        // Roundtrip a record batch from Rust to DuckDB and back to Rust
        let schema = Schema::new(vec![Field::new("a", input_array.data_type().clone(), false)]);

        let rb = RecordBatch::try_new(Arc::new(schema), vec![Arc::new(input_array.clone())])?;
        let param = arrow_recordbatch_to_query_params(rb);
        let mut stmt = db.prepare("select a from arrow(?, ?)")?;
        let rb = stmt.query_arrow(param)?.next().expect("no record batch");

        let output_any_array = rb.column(0);
        match (output_any_array.data_type(), expected_array.data_type()) {
            // TODO: DuckDB doesnt return timestamp_tz properly yet, so we just check that the units are the same
            (DataType::Timestamp(unit_a, _), DataType::Timestamp(unit_b, _)) => assert_eq!(unit_a, unit_b),
            (a, b) => assert_eq!(a, b),
        }

        let maybe_output_array = output_any_array.as_primitive_opt::<T2>();

        match maybe_output_array {
            Some(output_array) => {
                // Check that the output array is the same as the input array
                assert_eq!(output_array.len(), expected_array.len());
                for i in 0..output_array.len() {
                    assert_eq!(output_array.is_valid(i), expected_array.is_valid(i));
                    if output_array.is_valid(i) {
                        assert_eq!(output_array.value(i), expected_array.value(i));
                    }
                }
            }
            None => {
                panic!("Output array is not a PrimitiveArray {:?}", rb.column(0).data_type());
            }
        }

        Ok(())
    }

    #[test]
    fn test_timestamp_roundtrip() -> Result<(), Box<dyn Error>> {
        check_rust_primitive_array_roundtrip(Int32Array::from(vec![1, 2, 3]), Int32Array::from(vec![1, 2, 3]))?;

        check_rust_primitive_array_roundtrip(
            TimestampMicrosecondArray::from(vec![1, 2, 3]),
            TimestampMicrosecondArray::from(vec![1, 2, 3]),
        )?;

        check_rust_primitive_array_roundtrip(
            TimestampNanosecondArray::from(vec![1, 2, 3]),
            TimestampNanosecondArray::from(vec![1, 2, 3]),
        )?;

        check_rust_primitive_array_roundtrip(
            TimestampSecondArray::from(vec![1, 2, 3]),
            TimestampSecondArray::from(vec![1, 2, 3]),
        )?;

        check_rust_primitive_array_roundtrip(
            TimestampMillisecondArray::from(vec![1, 2, 3]),
            TimestampMillisecondArray::from(vec![1, 2, 3]),
        )?;

        // DuckDB can only return timestamp_tz in microseconds
        // Note: DuckDB by default returns timestamp_tz with UTC because the rust
        // driver doesnt support timestamp_tz properly when reading. In the
        // future we should be able to roundtrip timestamp_tz with other timezones too
        check_rust_primitive_array_roundtrip(
            TimestampNanosecondArray::from(vec![1000, 2000, 3000]).with_timezone_utc(),
            TimestampMicrosecondArray::from(vec![1, 2, 3]).with_timezone_utc(),
        )?;

        check_rust_primitive_array_roundtrip(
            TimestampMillisecondArray::from(vec![1, 2, 3]).with_timezone_utc(),
            TimestampMicrosecondArray::from(vec![1000, 2000, 3000]).with_timezone_utc(),
        )?;

        check_rust_primitive_array_roundtrip(
            TimestampSecondArray::from(vec![1, 2, 3]).with_timezone_utc(),
            TimestampMicrosecondArray::from(vec![1_000_000, 2_000_000, 3_000_000]).with_timezone_utc(),
        )?;

        check_rust_primitive_array_roundtrip(
            TimestampMicrosecondArray::from(vec![1, 2, 3]).with_timezone_utc(),
            TimestampMicrosecondArray::from(vec![1, 2, 3]).with_timezone_utc(),
        )?;

        check_rust_primitive_array_roundtrip(Date32Array::from(vec![1, 2, 3]), Date32Array::from(vec![1, 2, 3]))?;

        let mid = arrow::temporal_conversions::MILLISECONDS_IN_DAY;
        check_rust_primitive_array_roundtrip(
            Date64Array::from(vec![mid, 2 * mid, 3 * mid]),
            Date32Array::from(vec![1, 2, 3]),
        )?;

        check_rust_primitive_array_roundtrip(
            Time32SecondArray::from(vec![1, 2, 3]),
            Time64MicrosecondArray::from(vec![1_000_000, 2_000_000, 3_000_000]),
        )?;

        Ok(())
    }

    #[test]
    fn test_timestamp_tz_insert() -> Result<(), Box<dyn Error>> {
        // TODO: This test should be reworked once we support TIMESTAMP_TZ properly

        let db = Connection::open_in_memory()?;
        db.register_table_function::<ArrowVTab>("arrow")?;

        let array = TimestampMicrosecondArray::from(vec![1]).with_timezone("+05:00");
        let schema = Schema::new(vec![Field::new("a", array.data_type().clone(), false)]);

        // Since we cant get TIMESTAMP_TZ from the rust client yet, we just check that we can insert it properly here.
        let rb = RecordBatch::try_new(Arc::new(schema), vec![Arc::new(array)]).expect("failed to create record batch");
        let param = arrow_recordbatch_to_query_params(rb);
        let mut stmt = db.prepare("select typeof(a)::VARCHAR from arrow(?, ?)")?;
        let mut arr = stmt.query_arrow(param)?;
        let rb = arr.next().expect("no record batch");
        assert_eq!(rb.num_columns(), 1);
        let column = rb.column(0).as_any().downcast_ref::<StringArray>().unwrap();
        assert_eq!(column.value(0), "TIMESTAMP WITH TIME ZONE");
        Ok(())
    }

    #[test]
    fn test_arrow_error() {
        let arc: ArrayRef = Arc::new(Decimal256Array::from(vec![i256::from(1), i256::from(2), i256::from(3)]));
        let batch = RecordBatch::try_from_iter(vec![("x", arc)]).unwrap();

        let db = Connection::open_in_memory().unwrap();
        db.register_table_function::<ArrowVTab>("arrow").unwrap();

        let mut stmt = db.prepare("SELECT * FROM arrow(?, ?)").unwrap();

        let res = match stmt.execute(arrow_recordbatch_to_query_params(batch)) {
            Ok(..) => None,
            Err(e) => Some(e),
        }
        .unwrap();

        assert_eq!(
            res,
            crate::error::Error::DuckDBFailure(
                crate::ffi::Error {
                    code: crate::ffi::ErrorCode::Unknown,
                    extended_code: 1
                },
                Some("Invalid Input Error: Data type \"Decimal256(76, 10)\" not yet supported by ArrowVTab".to_owned())
            )
        );
    }
}<|MERGE_RESOLUTION|>--- conflicted
+++ resolved
@@ -199,14 +199,9 @@
     } else if let DataType::FixedSizeList(child, _) = data_type {
         Ok(LogicalType::list(&to_duckdb_logical_type(child.data_type())?))
     } else {
-<<<<<<< HEAD
         Err(
             format!("Unsupported data type: {data_type}, please file an issue https://github.com/wangfenjin/duckdb-rs")
                 .into(),
-=======
-        unimplemented!(
-            "Unsupported data type: {data_type}, please file an issue https://github.com/wangfenjin/duckdb-rs"
->>>>>>> ed2f9843
         )
     }
 }
@@ -244,21 +239,14 @@
             DataType::Struct(_) => {
                 let struct_array = as_struct_array(col.as_ref());
                 let mut struct_vector = chunk.struct_vector(i);
-                struct_array_to_vector(struct_array, &mut struct_vector);
+                struct_array_to_vector(struct_array, &mut struct_vector)?;
             }
             _ => {
-<<<<<<< HEAD
                 return Err(format!(
                     "column {} is not supported yet, please file an issue https://github.com/wangfenjin/duckdb-rs",
                     batch.schema().field(i)
                 )
                 .into());
-=======
-                unimplemented!(
-                    "column {} is not supported yet, please file an issue https://github.com/wangfenjin/duckdb-rs",
-                    batch.schema().field(i)
-                );
->>>>>>> ed2f9843
             }
         }
     }
@@ -478,32 +466,32 @@
     arr.as_any().downcast_ref::<FixedSizeListArray>().unwrap()
 }
 
-fn struct_array_to_vector(array: &StructArray, out: &mut StructVector) {
+fn struct_array_to_vector(array: &StructArray, out: &mut StructVector) -> Result<(), Box<dyn std::error::Error>> {
     for i in 0..array.num_columns() {
         let column = array.column(i);
         match column.data_type() {
             dt if dt.is_primitive() || matches!(dt, DataType::Boolean) => {
-                primitive_array_to_vector(column, &mut out.child(i));
+                primitive_array_to_vector(column, &mut out.child(i))?;
             }
             DataType::Utf8 => {
                 string_array_to_vector(as_string_array(column.as_ref()), &mut out.child(i));
             }
             DataType::List(_) => {
-                list_array_to_vector(as_list_array(column.as_ref()), &mut out.list_vector_child(i));
+                list_array_to_vector(as_list_array(column.as_ref()), &mut out.list_vector_child(i))?;
             }
             DataType::LargeList(_) => {
-                list_array_to_vector(as_large_list_array(column.as_ref()), &mut out.list_vector_child(i));
+                list_array_to_vector(as_large_list_array(column.as_ref()), &mut out.list_vector_child(i))?;
             }
             DataType::FixedSizeList(_, _) => {
                 fixed_size_list_array_to_vector(
                     as_fixed_size_list_array(column.as_ref()),
                     &mut out.list_vector_child(i),
-                );
+                )?;
             }
             DataType::Struct(_) => {
                 let struct_array = as_struct_array(column.as_ref());
                 let mut struct_vector = out.struct_vector_child(i);
-                struct_array_to_vector(struct_array, &mut struct_vector);
+                struct_array_to_vector(struct_array, &mut struct_vector)?;
             }
             _ => {
                 unimplemented!(
@@ -513,6 +501,7 @@
             }
         }
     }
+    Ok(())
 }
 
 /// Pass RecordBatch to duckdb.
@@ -552,20 +541,13 @@
 mod test {
     use super::{arrow_recordbatch_to_query_params, ArrowVTab};
     use crate::{Connection, Result};
-    use arrow::array::Decimal256Array;
-    use arrow::datatypes::i256;
     use arrow::{
         array::{
-            Array, ArrayRef, AsArray, Date32Array, Date64Array, Float64Array, Int32Array, PrimitiveArray, StringArray,
-<<<<<<< HEAD
-            Time32SecondArray, Time64MicrosecondArray, TimestampMicrosecondArray, TimestampMillisecondArray,
-            TimestampNanosecondArray, TimestampSecondArray,
-=======
-            StructArray, Time32SecondArray, Time64MicrosecondArray, TimestampMicrosecondArray,
-            TimestampMillisecondArray, TimestampNanosecondArray, TimestampSecondArray,
->>>>>>> ed2f9843
+            Array, ArrayRef, AsArray, Date32Array, Date64Array, Decimal256Array, Float64Array, Int32Array,
+            PrimitiveArray, StringArray, StructArray, Time32SecondArray, Time64MicrosecondArray,
+            TimestampMicrosecondArray, TimestampMillisecondArray, TimestampNanosecondArray, TimestampSecondArray,
         },
-        datatypes::{ArrowPrimitiveType, DataType, Field, Fields, Schema},
+        datatypes::{i256, ArrowPrimitiveType, DataType, Field, Fields, Schema},
         record_batch::RecordBatch,
     };
     use std::{error::Error, sync::Arc};
