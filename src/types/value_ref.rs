--- conflicted
+++ resolved
@@ -64,10 +64,6 @@
     Date32(i32),
     /// The value is a time64
     Time64(TimeUnit, i64),
-<<<<<<< HEAD
-    /// The value is a list
-    List(&'a ListArray, usize),
-=======
     /// The value is an interval (month, day, nano)
     Interval {
         /// months
@@ -77,7 +73,8 @@
         /// nanos
         nanos: i64,
     },
->>>>>>> 3f1ea0a7
+    /// The value is a list
+    List(&'a ListArray, usize),
 }
 
 impl ValueRef<'_> {
@@ -104,11 +101,8 @@
             ValueRef::Blob(_) => Type::Blob,
             ValueRef::Date32(_) => Type::Date32,
             ValueRef::Time64(..) => Type::Time64,
-<<<<<<< HEAD
+            ValueRef::Interval { .. } => Type::Interval,
             ValueRef::List(arr, _) => arr.data_type().into(),
-=======
-            ValueRef::Interval { .. } => Type::Interval,
->>>>>>> 3f1ea0a7
         }
     }
 
@@ -167,7 +161,7 @@
             ValueRef::Blob(b) => Value::Blob(b.to_vec()),
             ValueRef::Date32(d) => Value::Date32(d),
             ValueRef::Time64(t, d) => Value::Time64(t, d),
-<<<<<<< HEAD
+            ValueRef::Interval { months, days, nanos } => Value::Interval { months, days, nanos },
             ValueRef::List(items, idx) => {
                 let offsets = items.offsets();
                 let range = offsets[idx]..offsets[idx + 1];
@@ -176,9 +170,6 @@
                     .collect();
                 Value::List(map)
             }
-=======
-            ValueRef::Interval { months, days, nanos } => Value::Interval { months, days, nanos },
->>>>>>> 3f1ea0a7
         }
     }
 }
@@ -220,11 +211,8 @@
             Value::Blob(ref b) => ValueRef::Blob(b),
             Value::Date32(d) => ValueRef::Date32(d),
             Value::Time64(t, d) => ValueRef::Time64(t, d),
-<<<<<<< HEAD
+            Value::Interval { months, days, nanos } => ValueRef::Interval { months, days, nanos },
             Value::List(..) => unimplemented!(),
-=======
-            Value::Interval { months, days, nanos } => ValueRef::Interval { months, days, nanos },
->>>>>>> 3f1ea0a7
         }
     }
 }
